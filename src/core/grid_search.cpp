--- conflicted
+++ resolved
@@ -507,20 +507,10 @@
     Selection noself; // Only used for noself variant
 
     if(!include_self){
-<<<<<<< HEAD
         vector<int> dum;
         do_search_within(dum,src);
         bon.clear();
-
-        sort(dum.begin(),dum.end());
-        sort(const_cast<Selection&>(target).index.begin(),const_cast<Selection&>(target).index.end());
-
-        set_difference(dum.begin(),dum.end(),target.index.begin(),target.index.end(),back_inserter(bon));
-=======
-        noself = src;
-        noself.remove(target);
-        ptr = &noself;
->>>>>>> 34f24089
+        set_difference(dum.begin(),dum.end(),target.index_begin(),target.index_end(),back_inserter(bon));
     } else {
         ptr = &src;
     }

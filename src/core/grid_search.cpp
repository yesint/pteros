/*
 *
 *                This source code is part of
 *                    ******************
 *                    ***   Pteros   ***
 *                    ******************
 *                 molecular modeling library
 *
 * Copyright (c) 2009-2013, Semen Yesylevskyy
 *
 * This program is free software; you can redistribute it and/or
 * modify it under the terms of Artistic License:
 *
 * Please note, that Artistic License is slightly more restrictive
 * then GPL license in terms of distributing the modified versions
 * of this software (they should be approved first).
 * Read http://www.opensource.org/licenses/artistic-license-2.0.php
 * for details. Such license fits scientific software better then
 * GPL because it prevents the distribution of bugged derivatives.
 *
*/

#include "pteros/core/grid_search.h"
#include "pteros/core/selection.h"
#include "pteros/core/pteros_error.h"
#include <vector>
#include <map>
#include <algorithm>
#include "time.h"
#include <iostream>
#include <thread>
#include <array>

using namespace std;
using namespace pteros;
using namespace Eigen;

// Get intersection of two 1d bars
void overlap_1d(float a1, float a2, float b1, float b2, float& res1, float& res2){
    res1 = res2 = 0.0;
    if(a1<b1){
        if(a2<b1){
            return; // No overlap
         } else { //a2>b1
            res1 = b1;
            if(a2<b2) res2=a2; else res2=b2;
        }
    } else { //a1>b1
        if(a1>b2){
            return; //No overlap
        } else { //a1<b2
            res1 = a1;
            if(a2>b2) res2=b2; else res2=a2;
        }
    }
}

Grid_searcher::Grid_searcher(float d, const Selection &sel,
                            std::vector<Eigen::Vector2i>& bon,
                            bool absolute_index,
                            bool periodic,
                            std::vector<float>* dist_vec){
    cutoff = d;
    is_periodic = periodic;    
    abs_index = absolute_index;
    box = sel.get_system()->Box(sel.get_frame());    

    create_grid(grid1,sel);
    if(is_periodic){
        grid1.populate_periodic(sel,box,abs_index);
    } else {
        grid1.populate(sel,min,max,abs_index);
    }
    do_search(bon,dist_vec,1);
}

Grid_searcher::Grid_searcher(float d, const Selection &sel1, const Selection &sel2,
                            std::vector<Eigen::Vector2i>& bon,
                            bool absolute_index,
                            bool periodic,
                            std::vector<float>* dist_vec){
    cutoff = d;
    is_periodic = periodic;    
    abs_index = absolute_index;
    box = sel1.get_system()->Box(sel1.get_frame());    

    create_grid2(sel1,sel2);

    if(is_periodic){
        grid1.populate_periodic(sel1,box,abs_index);
        grid2.populate_periodic(sel2,box,abs_index);
    } else {
        grid1.populate(sel1,min,max,abs_index);
        grid2.populate(sel2,min,max,abs_index);
    }

    do_search(bon,dist_vec,2);
}

Grid_searcher::Grid_searcher(){
}


void Grid_searcher::assign_to_grid(float d, const Selection &sel,
                    bool absolute_index,
                    bool periodic){
    cutoff = d;
    is_periodic = periodic;
    abs_index = absolute_index;
    box = sel.get_system()->Box(sel.get_frame());    

    create_grid(grid1,sel);

    if(is_periodic){
        grid1.populate_periodic(sel,box,abs_index);
    } else {
        grid1.populate(sel,min,max,abs_index);
    }

    p_sel = const_cast<Selection*>(&sel);
}

void Grid_searcher::do_search_within(vector<int>& bon, const Selection& src){
    // Array of atomic bools for used source points
    std::vector<atomic_wrapper<bool>> used(src.size());
    for(int i=0;i<used.size();++i) used[i].store(false);

    //------------
    // Search part
    //------------
    bon.clear();

    Vector3f coor1;

    // See if we need parallelization
    int max_N, max_dim;
    Vector3i dims(NgridX,NgridY,NgridZ);
    max_N = dims.maxCoeff(&max_dim);

    int nt = std::min(max_N, int(std::thread::hardware_concurrency()));

    if(nt>1){
        // Parallel search

        // Determine parts for each thread
        vector<int> b(nt),e(nt);
        int cur=0;
        for(int i=0;i<nt-1;++i){
            b[i]=cur;
            cur += dims(max_dim)/nt;
            e[i]=cur;
        }
        b[nt-1]=cur;
        e[nt-1]=dims(max_dim);

        //for(int i=0;i<nt;++i) cout << b[i] << ":" << e[i] << " ";
        //cout << endl;

        // Launch threads
        vector<thread> threads;
        for(int i=0;i<nt;++i){
            threads.push_back( thread(
                                   std::bind(
                                       &Grid_searcher::do_part_within,
                                       //&Grid_searcher::do_part_within,
                                       this,
                                       max_dim,
                                       b[i],
                                       e[i],
                                       ref(used)
                                   )
                                )
                             );
        }

        // Wait for threads
        for(auto& t: threads) t.join();

    } else {
        // Serial search, no need to launch separate thread
        do_part_within(max_dim,0,dims(max_dim),used);
    }

    // Convert used array to indexes
    if(abs_index){
        for(int i=0;i<used.size();++i)
            if(used[i].load()) bon.push_back(src.Index(i));
    } else {
        for(int i=0;i<used.size();++i)
            if(used[i].load()) bon.push_back(i);
    }
}

void Grid_searcher::search_within(Vector3f_const_ref coord, vector<int> &bon){
    // grid1 has parent selection, which is "src". Our point is "target"
    System tmp; // tmp system with just one atom with coordinates coord
    vector<Vector3f> crd{coord};
    vector<Atom> atm(1);
    tmp.atoms_add(atm,crd);
    auto target = tmp.select_all();
    // Allocate second grid of the same size
    grid2.resize(NgridX,NgridY,NgridZ);

    if(is_periodic){
        grid2.populate_periodic(target,box,abs_index);
    } else {
        grid2.populate(target,min,max,abs_index);
    }

    // Now search
    do_search_within(bon,*p_sel);
}


void Grid_searcher::search_within(const Selection &target, std::vector<int> &bon, bool include_self){
    // Allocate second grid of the same size
    grid2.resize(NgridX,NgridY,NgridZ);

<<<<<<< HEAD
    Selection* ptr;
    Selection noself; // Only used for noself variant

=======
>>>>>>> 35ff367e
    if(is_periodic){
        grid2.populate_periodic(target,box,abs_index);
    } else {
        grid2.populate(target,min,max,abs_index);
    }

<<<<<<< HEAD
    // We CAN'T go without set_difference here because src is already set to grid!
    // We can't modify it here to exclude targte atoms.
=======
>>>>>>> 35ff367e
    if(!include_self){
        vector<int> dum;
        do_search_within(dum,*p_sel);
        bon.clear();
<<<<<<< HEAD
=======

        sort(dum.begin(),dum.end());
        sort(const_cast<Selection&>(target).index.begin(),const_cast<Selection&>(target).index.end());

>>>>>>> 35ff367e
        set_difference(dum.begin(),dum.end(),target.index_begin(),target.index_end(),back_inserter(bon));
    } else {
        do_search_within(bon,*p_sel);
    }
<<<<<<< HEAD
=======

>>>>>>> 35ff367e
}

void search_in_cell(int x, int y, int z,
                    Grid& grid,
                    vector<Vector2i>& bon,
                    vector<float>* dist_vec,
                    const Periodic_box& box,
                    float cutoff2,
                    bool is_periodic, bool global_index)
    {
    int N,ind1,ind2,i1,i2;
    float d;

    N = grid.cell(x,y,z).size();

    if(N==0) return; // Nothing to do

    const vector<Grid_element>& v = grid.cell(x,y,z);

    // Absolute or local index is filled during filling the grid before

    if(is_periodic){

        for(i1=0;i1<N-1;++i1){            
            Vector3f* p = v[i1].coor_ptr; // Coord of point in grid1
            for(i2=i1+1;i2<N;++i2){                
                d = box.distance_squared(*(v[i2].coor_ptr),*p);
                if(d<=cutoff2){
                    ind1 = v[i1].index; //index
                    ind2 = v[i2].index; //index
                    bon.push_back(Vector2i(ind1,ind2));
                    if(dist_vec) dist_vec->push_back(sqrt(d));
                }
            }
        }

    } else {

        for(i1=0;i1<N-1;++i1){            
            Vector3f* p = v[i1].coor_ptr; // Coord of point in grid1
            for(i2=i1+1;i2<N;++i2){                
                d = (*(v[i2].coor_ptr)-*p).squaredNorm();
                if(d<=cutoff2){
                    ind1 = v[i1].index; //index
                    ind2 = v[i2].index; //index
                    bon.push_back(Vector2i(ind1,ind2));
                    if(dist_vec) dist_vec->push_back(sqrt(d));
                }
            }
        }

    }
}

void search_in_pair_of_cells(int x1, int y1, int z1, // cell 1
                             int x2, int y2, int z2, // cell 2
                             Grid& grid1,
                             Grid& grid2,
                             vector<Vector2i>& bon,
                             vector<float>* dist_vec,
                             const Periodic_box& box,
                             float cutoff2,
                             bool is_periodic, bool global_index)
{
    int N1,N2,ind1,ind2,i1,i2;
    float d;

    N1 = grid1.cell(x1,y1,z1).size();
    N2 = grid2.cell(x2,y2,z2).size();

    if(N1*N2==0) return; // Nothing to do

    const vector<Grid_element>& v1 = grid1.cell(x1,y1,z1);
    const vector<Grid_element>& v2 = grid2.cell(x2,y2,z2);

    if(is_periodic){

        for(i1=0;i1<N1;++i1){            
            Vector3f* p = v1[i1].coor_ptr; // Coord of point in grid1
            for(i2=0;i2<N2;++i2){                
                d = box.distance_squared(*(v2[i2].coor_ptr),*p);
                if(d<=cutoff2){
                    ind1 = v1[i1].index; //index
                    ind2 = v2[i2].index; //index
                    bon.push_back(Vector2i(ind1,ind2));
                    if(dist_vec) dist_vec->push_back(sqrt(d));                    
                }
            }
        }

    } else {

        for(i1=0;i1<N1;++i1){            
            Vector3f* p = v1[i1].coor_ptr; // Coord of point in grid1
            for(i2=0;i2<N2;++i2){                
                d = (*(v2[i2].coor_ptr)-*p).squaredNorm();
                if(d<=cutoff2){
                    ind1 = v1[i1].index; //index
                    ind2 = v2[i2].index; //index
                    bon.push_back(Vector2i(ind1,ind2));
                    if(dist_vec) dist_vec->push_back(sqrt(d));
                }
            }
        }

    }
}

void search_in_pair_of_cells_for_within(int sx, int sy, int sz, // src cell
                             int tx, int ty, int tz, // target cell                             
                             Grid& grid1,
                             Grid& grid2,
                             std::vector<atomic_wrapper<bool>>& used,
                             const Periodic_box& box,
                             float cutoff2, bool is_periodic)
{
    int Ns,Nt,ind,s,t;    
    float d;

    Ns = grid1.cell(sx,sy,sz).size(); //src
    Nt = grid2.cell(tx,ty,tz).size(); //target

    if(Ns*Nt==0) return; // Nothing to do

    const vector<Grid_element>& sv = grid1.cell(sx,sy,sz);
    const vector<Grid_element>& tv = grid2.cell(tx,ty,tz);

    for(s=0;s<Ns;++s){
        ind = sv[s].index; // Local index here
        // Skip already used source points
        if(used[ind].load()) continue;

        Vector3f* p = sv[s].coor_ptr; // Coord of source point

        if(is_periodic){
            for(t=0;t<Nt;++t){
                d = box.distance_squared(*(tv[t].coor_ptr),*p);
                if(d<=cutoff2){
                    used[ind].store(true);
                    break;
                }
            }
        } else {
            for(t=0;t<Nt;++t){
                d = (*(tv[t].coor_ptr)-*p).squaredNorm();
                if(d<=cutoff2){
                    used[ind].store(true);
                    break;
                }
            }
        }

    }
}

void Grid_searcher::do_part_within(int dim, int _b, int _e,
                             std::vector<atomic_wrapper<bool> > &used
                             ){
    Vector3i b(0,0,0);
    Vector3i e(NgridX,NgridY,NgridZ);
    int dim_max = e(dim);
    b(dim)= _b;
    e(dim)= _e;

    int i,j,k,c,t,ind;
    Nlist_t nlist; // Local nlist
    nlist.data.reserve(27);
    nlist.wrapped.reserve(27);

    float cutoff2 = cutoff*cutoff;

    for(i=b(0);i<e(0);++i){
        for(j=b(1);j<e(1);++j){
            for(k=b(2);k<e(2);++k){

                // Search in central cell
                search_in_pair_of_cells_for_within(i,j,k, //src cell
                                        i,j,k, //target cell
                                        grid1, grid2,
                                        used, box, cutoff2, false);
                // Get nlist                
                get_nlist(i,j,k,nlist);

                // Cycle over nlist
                for(c=0;c<nlist.data.size();++c){
                    const Vector3i& cell = nlist.data[c];

                    search_in_pair_of_cells_for_within(i,j,k, //src cell
                                            cell(0),cell(1),cell(2), //target cell
                                            grid1, grid2,
                                            used, box, cutoff2,
                                            nlist.wrapped[c] && is_periodic);
                }

            }
        }
    }

}

// Search is around target, atoms from src are returned
Grid_searcher::Grid_searcher(float d,
                            const Selection &src,
                            const Selection &target,
                            std::vector<int>& bon,
                            bool include_self,
                            bool periodic){

    cutoff = d;
    is_periodic = periodic;
    abs_index = true; // Force absolute indexes!

    // Get current box
    box = src.get_system()->Box(src.get_frame());

    //------------
    // Grid creation part
    //------------        

    // Determine bounding box
    if(!is_periodic){
        // Get the minmax of each selection
        Vector3f min1,min2,max1,max2;

        src.minmax(min1,max1);
        target.minmax(min2,max2);
        // Add a "halo: of size cutoff for each of them
        min1.array() -= cutoff;
        max1.array() += cutoff;
        min2.array() -= cutoff;
        max2.array() += cutoff;

        // Find true bounding box
        for(int i=0;i<3;++i){
            overlap_1d(min1(i),max1(i),min2(i),max2(i),min(i),max(i));
            // If no overlap just exit
            if(max(i)==min(i)) return;
        }

    } else {
        // Check if we have periodicity
        if(!box.is_periodic())
            throw Pteros_error("Asked for pbc in within selection, but there is no periodic box!");
        // Set dimensions of the current unit cell
        min.fill(0.0);
        max = box.extents();
    }

    if(src.size()<10 || target.size()<10){
        set_grid_size(min,max, std::max(src.size(),target.size()),box);
    } else {
        set_grid_size(min,max, std::min(src.size(),target.size()),box);
    }

    //set_grid_size(min,max, std::min(src.size(),target.size()),box);

    // Allocate both grids
    grid1.resize(NgridX,NgridY,NgridZ);
    grid2.resize(NgridX,NgridY,NgridZ);

    // Fill grids (forced absolute indexes above!)
    if(is_periodic){
        grid1.populate_periodic(src,box,abs_index);
        grid2.populate_periodic(target,box,abs_index);
    } else {
        grid1.populate(src,min,max,abs_index);
        grid2.populate(target,min,max,abs_index);
    }

    if(!include_self){
        vector<int> dum;
        do_search_within(dum,src);
        bon.clear();

        sort(dum.begin(),dum.end());
        sort(const_cast<Selection&>(target).index.begin(),const_cast<Selection&>(target).index.end());

        set_difference(dum.begin(),dum.end(),target.index.begin(),target.index.end(),back_inserter(bon));
    } else {
        do_search_within(bon,src);
    }

}


void Grid_searcher::set_grid_size(const Vector3f& min, const Vector3f& max,
                                  int Natoms, const Periodic_box& box){

    /*  Our grids should satisfy these equations:
        NgridX * NgridY * NgridZ = Natoms
        NgridX/NgridY = a/b
        NgridY/NgridZ = b/c
        NgridX/NgridZ = a/c
        This lead to the following:
    */

    NgridX = floor(std::pow(double(Natoms*(max(0)-min(0))*(max(0)-min(0))/
                ((max(1)-min(1))*(max(2)-min(2)))), double(1.0/3.0))) ;
    NgridY = floor(std::pow(double(Natoms*(max(1)-min(1))*(max(1)-min(1))/
                ((max(0)-min(0))*(max(2)-min(2)))), double(1.0/3.0))) ;
    NgridZ = floor(std::pow(double(Natoms*(max(2)-min(2))*(max(2)-min(2))/
                ((max(0)-min(0))*(max(1)-min(1)))), double(1.0/3.0))) ;

    if(NgridX==0) NgridX = 1;
    if(NgridY==0) NgridY = 1;
    if(NgridZ==0) NgridZ = 1;    

    // Real grid vectors:
    float dX = (max(0)-min(0))/NgridX;
    float dY = (max(1)-min(1))/NgridY;
    float dZ = (max(2)-min(2))/NgridZ;

    // See if some of lab extents smaller than cutoff
    /*
    if(dX<cutoff) NgridX = floor(extX/cutoff);
    if(dY<cutoff) NgridY = floor(extY/cutoff);
    if(dZ<cutoff) NgridZ = floor(extZ/cutoff);
    */

    // See if some of grid vectors projected to lab axes smaller than cutoff
    while(box.box_to_lab(Vector3f(dX,0.0,0.0))(0) < cutoff && NgridX>1){
        --NgridX;
        dX = (max(0)-min(0))/NgridX;
    }
    while(box.box_to_lab(Vector3f(0.0,dY,0.0))(1) < cutoff && NgridY>1){
        --NgridY;
        dY = (max(1)-min(1))/NgridY;
    }
    while(box.box_to_lab(Vector3f(0.0,0.0,dZ))(2) < cutoff && NgridZ>1){
        --NgridZ;
        dZ = (max(2)-min(2))/NgridZ;
    }

    // See if some of lab extents larger than 2*cutoff
    /*
    if(dX>2.0*cutoff) NgridX = floor(extX/(2.0*cutoff));
    if(dY>2.0*cutoff) NgridY = floor(extY/(2.0*cutoff));
    if(dZ>2.0*cutoff) NgridZ = floor(extZ/(2.0*cutoff));
    */

    // See if some of grid vectors projected to lab axes larger than 2*cutoff
/*
    while(box.box_to_lab(Vector3f(dX,0.0,0.0))(0) > 2.0*cutoff){
        ++NgridX;
        dX = (max(0)-min(0))/NgridX;
    }
    while(box.box_to_lab(Vector3f(0.0,dY,0.0))(1) > 2.0*cutoff){
        ++NgridY;
        dY = (max(1)-min(1))/NgridY;
    }
    while(box.box_to_lab(Vector3f(0.0,0.0,dZ))(2) > 2.0*cutoff){
        ++NgridZ;
        dZ = (max(2)-min(2))/NgridZ;
    }
    */

}


void Grid_searcher::create_grid(Grid &grid, const Selection &sel)
{
    if(!is_periodic){
        // Get the minmax of selection
        sel.minmax(min,max);
        // Add a "halo: of size cutoff
        min.array() -= cutoff;
        max.array() += cutoff;
    } else {
        // Check if we have periodicity
        if(!box.is_periodic())
            throw Pteros_error("Asked for pbc in within selection, but there is no periodic box!");
        // Set dimensions of the current unit cell
        min.fill(0.0);
        max = box.extents();
    }

    set_grid_size(min,max, sel.size(), box);
    // Allocate one grid
    grid.resize(NgridX,NgridY,NgridZ);
    // Allocate visited array
    visited.resize( boost::extents[NgridX][NgridY][NgridZ] );
}


void Grid_searcher::create_grid2(const Selection &sel1, const Selection &sel2)
{
    if(!is_periodic){
        // Get the minmax of each selection
        Vector3f min1,min2,max1,max2;

        sel1.minmax(min1,max1);
        sel2.minmax(min2,max2);
        // Add a "halo: of size cutoff for each of them
        min1.array() -= cutoff;
        max1.array() += cutoff;
        min2.array() -= cutoff;
        max2.array() += cutoff;

        // Find true bounding box
        for(int i=0;i<3;++i){
            overlap_1d(min1(i),max1(i),min2(i),max2(i),min(i),max(i));
            // If no overlap just exit
            if(max(i)==min(i)) return;
        }
    } else {
        // Check if we have periodicity
        if(!box.is_periodic())
            throw Pteros_error("Asked for pbc in within selection, but there is no periodic box!");
        // Set dimensions of the current unit cell
        min.fill(0.0);
        max = box.extents();
    }

    set_grid_size(min,max, sel1.size()+sel2.size(), box);
    // Allocate both grids
    grid1.resize(NgridX,NgridY,NgridZ);
    grid2.resize(NgridX,NgridY,NgridZ);
    // Allocate visited array
    visited.resize( boost::extents[NgridX][NgridY][NgridZ] );
}


// Search over part of space. To be called in a thread.
void Grid_searcher::do_part1(int dim, int _b, int _e,
                             std::vector<Eigen::Vector2i>& bon,
                             std::vector<float>* dist_vec){

    Vector3i b(0,0,0);
    Vector3i e(NgridX,NgridY,NgridZ);
    int dim_max = e(dim);
    b(dim)= _b;
    e(dim)= _e;
    int i,j,k,i1,nlist_size;
    Nlist_t nlist; // Local nlist

    float cutoff2 = cutoff*cutoff;

    for(i=b(0);i<e(0);++i){
        for(j=b(1);j<e(1);++j){
            for(k=b(2);k<e(2);++k){
                // Search in central cell
                //get_central_1(i,j,k, sel, bon, dist_vec);
                search_in_cell(i,j,k, grid1,
                               bon,dist_vec,box,cutoff2,false,abs_index);
                visited[i][j][k] = true;
                // Get neighbour list locally
                get_nlist(i,j,k,nlist);
                nlist_size = nlist.data.size();
                // Search between this and neighbouring cells
                for(i1=0;i1<nlist_size;++i1){
                    const Vector3i& cell = nlist.data[i1];
                    // If the neighbour is "at left" from the boundary of this part,
                    // ignore it. Only consider dim dimension.                    
                    if(cell(dim)<b(dim)){
                        continue;
                    }

                    // We only check for visited cells inside local part, not in the "halo"
                    if(    cell(dim)>=b(dim)
                        && cell(dim)<e(dim) ){
                        // cell is inside the partition
                        if( !visited[cell(0)][cell(1)][cell(2)] )
                            search_in_pair_of_cells(i,j,k,
                                                    cell(0),cell(1),cell(2),
                                                    grid1, grid1,
                                                    bon,dist_vec,box,cutoff2,
                                                    nlist.wrapped[i1] && is_periodic,
                                                    abs_index);
                    } else {
                        // cell is in halo                        
                        search_in_pair_of_cells(i,j,k,
                                                cell(0),cell(1),cell(2),
                                                grid1, grid1,
                                                bon,dist_vec,box,cutoff2,
                                                nlist.wrapped[i1] && is_periodic,
                                                abs_index);
                    }


                }

            }
        }
    }
}

// Search inside one selection
void Grid_searcher::do_search(std::vector<Eigen::Vector2i>& bon,
                              std::vector<float>* dist_vec, int n_gr){
    int i,j,k,i1;
    int nlist_size;

    // Search
    bon.clear();
    if(dist_vec) dist_vec->clear();

    // Init visited cells array
    for(i=0;i<NgridX;++i)
        for(j=0;j<NgridY;++j)
            for(k=0;k<NgridZ;++k){
                visited[i][j][k] = false;
            }

    // See if we need parallelization
    int max_N, max_dim;
    Vector3i dims(NgridX,NgridY,NgridZ);
    max_N = dims.maxCoeff(&max_dim);

    int nt = std::min(max_N, int(std::thread::hardware_concurrency()));

    if(nt==1){
    //if(nt>0){
        // Serial searching
        if(n_gr==1) do_part1(0,0,NgridX,bon,dist_vec);
        if(n_gr==2) do_part2(0,0,NgridX,bon,dist_vec);
    } else {
        // Parallel searching

        // Determine parts for each thread
        vector<int> b(nt),e(nt);
        int cur=0;
        for(int i=0;i<nt-1;++i){
            b[i]=cur;
            cur += dims(max_dim)/nt;
            e[i]=cur;
        }
        b[nt-1]=cur;
        e[nt-1]=dims(max_dim);

        //for(int i=0;i<nt;++i) cout << b[i] << ":" << e[i] << " ";
        //cout << endl;

        // Prepare arrays per each thread
        vector< vector<Vector2i> > _bon(nt);
        vector< vector<float> > _dist_vec(nt);
        vector< vector<float>* > _dist_vec_ptr(nt);
        for(int i=0;i<nt;++i) _dist_vec_ptr[i] = dist_vec ? &_dist_vec[i] : nullptr;

        // Launch threads
        vector<thread> threads;
        for(int i=0;i<nt;++i){
            if(n_gr==1){
                threads.push_back( thread(
                                       std::bind(
                                           &Grid_searcher::do_part1,
                                           this,
                                           max_dim,
                                           b[i],
                                           e[i],
                                           ref(_bon[i]),
                                           ref(_dist_vec_ptr[i])
                                       )
                                    )
                                 );
            }

            if(n_gr==2){
                threads.push_back( thread(
                                       std::bind(
                                           &Grid_searcher::do_part2,
                                           this,
                                           max_dim,
                                           b[i],
                                           e[i],
                                           ref(_bon[i]),
                                           ref(_dist_vec_ptr[i])
                                       )
                                    )
                                 );
            }
        }

        // Wait for threads
        for(auto& t: threads) t.join();

        // Collect results
        for(int i=0;i<nt;++i){
            copy(_bon[i].begin(),_bon[i].end(), back_inserter(bon));
        }
        if(dist_vec){
            for(int i=0;i<nt;++i)
                copy(_dist_vec[i].begin(),_dist_vec[i].end(), back_inserter(*dist_vec));
        }
    }
}

// Search over part of space for two selections. To be called in a thread.
void Grid_searcher::do_part2(int dim, int _b, int _e,                             
                             std::vector<Eigen::Vector2i>& bon,
                             std::vector<float>* dist_vec){

    Vector3i b(0,0,0);
    Vector3i e(NgridX,NgridY,NgridZ);
    int dim_max = e(dim);
    b(dim)= _b;
    e(dim)= _e;
    int i,j,k,i1,nlist_size;
    Nlist_t nlist; // Local nlist

    float cutoff2 = cutoff*cutoff;

    int s1,s2,s3;

    for(i=b(0);i<e(0);++i){
        for(j=b(1);j<e(1);++j){
            for(k=b(2);k<e(2);++k){
                // Search in central cell
                // Central cell is always non-periodic
                search_in_pair_of_cells(i,j,k, i,j,k,
                                        grid1,grid2,
                                        bon,dist_vec,box,cutoff2,
                                        false,abs_index);
                visited[i][j][k] = true;
                // Get neighbour list locally
                get_nlist(i,j,k,nlist);
                nlist_size = nlist.data.size();
                // Search between this and neighbouring cells
                for(i1=0;i1<nlist_size;++i1){
                    const Vector3i& cell = nlist.data[i1];

                    // If the neighbour is "at left" from the boundary of this part,
                    // ignore it. Only consider dim dimension.                    
                    if(cell(dim)<b(dim)){
                        continue;
                    }

                    s1 = cell(0);
                    s2 = cell(1);
                    s3 = cell(2);

                    // We only check for visited cells inside local part, not in the "halo"
                    if(    cell(dim)>=b(dim)
                        && cell(dim)<e(dim) ){
                        // cell is inside the local partition
                        if( !visited[s1][s2][s3] ){
                            search_in_pair_of_cells(i,j,k,
                                                    s1,s2,s3,
                                                    grid1,grid2,
                                                    bon,dist_vec,box,cutoff2,
                                                    nlist.wrapped[i1] && is_periodic,
                                                    abs_index);
                            search_in_pair_of_cells(s1,s2,s3,
                                                    i,j,k,
                                                    grid1,grid2,
                                                    bon,dist_vec,box,cutoff2,
                                                    nlist.wrapped[i1] && is_periodic,
                                                    abs_index);
                        }
                    } else {
                        // cell is in halo                        
                        search_in_pair_of_cells(i,j,k,
                                                s1,s2,s3,
                                                grid1,grid2,
                                                bon,dist_vec,box,cutoff2,
                                                nlist.wrapped[i1] && is_periodic,
                                                abs_index);
                        search_in_pair_of_cells(s1,s2,s3,
                                                i,j,k,
                                                grid1,grid2,
                                                bon,dist_vec,box,cutoff2,
                                                nlist.wrapped[i1] && is_periodic,
                                                abs_index);
                    }


                }

            }
        }
    }
}

void Grid_searcher::get_nlist(int i,int j,int k, Nlist_t& nlist){

    nlist.clear();

    Vector3i coor;

    if(!is_periodic){
        int c1,c2,c3;
        // Non-periodic variant
        for(c1=-1; c1<=1; ++c1){
            coor(0) = i+c1;
            if(coor(0)<0 || coor(0)>=NgridX) continue; // Bounds check
            for(c2=-1; c2<=1; ++c2){
                coor(1) = j+c2;
                if(coor(1)<0 || coor(1)>=NgridY) continue; // Bounds check
                for(c3=-1; c3<=1; ++c3){
                    coor(2) = k+c3;
                    if(coor(2)<0 || coor(2)>=NgridZ) continue; // Bounds check
                    //Exclude central cell
                    if(coor(0) == i && coor(1) == j && coor(2) == k ) continue;
                    // Add cell
                    nlist.append(coor);
                }
            }
        }
    } else {
        // Periodic variant
        int bX = 0, eX = 0;
        int bY = 0, eY = 0;
        int bZ = 0, eZ = 0;

        // If the number of cells in dimension is 2 this is a special case
        // when only one neighbour is need. Otherwise add both.
        if(NgridX>1) bX = -1;
        if(NgridY>1) bY = -1;
        if(NgridZ>1) bZ = -1;

        if(NgridX>2) eX = 1;
        if(NgridY>2) eY = 1;
        if(NgridZ>2) eZ = 1;

        int c1,c2,c3;        
        bool wrap1,wrap2,wrap3;

        for(c1 = bX; c1<=eX; ++c1){            
            wrap1 = false;
            coor(0) = i+c1;
            if(coor(0)==NgridX){ coor(0) = 0; wrap1=true; }
            if(coor(0)==-1){ coor(0) = NgridX-1; wrap1=true; }
            for(c2 = bY; c2<=eY; ++c2){
                wrap2 = false;
                coor(1) = j+c2;
                if(coor(1)==NgridY){ coor(1) = 0; wrap2=true; }
                if(coor(1)==-1){ coor(1) = NgridY-1; wrap2=true; }
                for(c3 = bZ; c3<=eZ; ++c3){
                    wrap3 = false;
                    coor(2) = k+c3;
                    if(coor(2)==NgridZ){ coor(2) = 0; wrap3=true; }
                    if(coor(2)==-1){ coor(2) = NgridZ-1; wrap3=true; }
                    //Exclude central cell
                    if(coor(0) == i && coor(1) == j && coor(2) == k) continue;
                    // Add cell
                    nlist.append(coor, wrap1||wrap2||wrap3);
                }
            }
        }
    }
}

void Nlist_t::clear()
{
    data.clear();
    wrapped.clear();
}

void Nlist_t::append(Vector3i_const_ref coor, bool wrap)
{
    data.push_back(coor);
    wrapped.push_back(wrap);
}<|MERGE_RESOLUTION|>--- conflicted
+++ resolved
@@ -216,42 +216,22 @@
     // Allocate second grid of the same size
     grid2.resize(NgridX,NgridY,NgridZ);
 
-<<<<<<< HEAD
-    Selection* ptr;
-    Selection noself; // Only used for noself variant
-
-=======
->>>>>>> 35ff367e
     if(is_periodic){
         grid2.populate_periodic(target,box,abs_index);
     } else {
         grid2.populate(target,min,max,abs_index);
     }
 
-<<<<<<< HEAD
     // We CAN'T go without set_difference here because src is already set to grid!
     // We can't modify it here to exclude targte atoms.
-=======
->>>>>>> 35ff367e
     if(!include_self){
         vector<int> dum;
         do_search_within(dum,*p_sel);
         bon.clear();
-<<<<<<< HEAD
-=======
-
-        sort(dum.begin(),dum.end());
-        sort(const_cast<Selection&>(target).index.begin(),const_cast<Selection&>(target).index.end());
-
->>>>>>> 35ff367e
         set_difference(dum.begin(),dum.end(),target.index_begin(),target.index_end(),back_inserter(bon));
     } else {
         do_search_within(bon,*p_sel);
     }
-<<<<<<< HEAD
-=======
-
->>>>>>> 35ff367e
 }
 
 void search_in_cell(int x, int y, int z,
@@ -521,19 +501,18 @@
         grid2.populate(target,min,max,abs_index);
     }
 
+    const Selection* ptr;
+    Selection noself; // Only used for noself variant
+
     if(!include_self){
-        vector<int> dum;
-        do_search_within(dum,src);
-        bon.clear();
-
-        sort(dum.begin(),dum.end());
-        sort(const_cast<Selection&>(target).index.begin(),const_cast<Selection&>(target).index.end());
-
-        set_difference(dum.begin(),dum.end(),target.index.begin(),target.index.end(),back_inserter(bon));
-    } else {
-        do_search_within(bon,src);
-    }
-
+        noself = src;
+        noself.remove(target);
+        ptr = &noself;
+    } else {
+        ptr = &src;
+    }
+
+    do_search_within(bon,*ptr);
 }
 
 

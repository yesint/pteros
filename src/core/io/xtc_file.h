--- conflicted
+++ resolved
@@ -34,13 +34,8 @@
 namespace pteros {
 
 class XtcFile: public FileHandlerRandomAccess {
-<<<<<<< HEAD
-public:
-    XtcFile(const std::string& fname): FileHandlerRandomAccess(fname), handle(nullptr), content(FileContent().traj(true).rand(true)) {}
-=======
 public:    
     XtcFile(std::string& fname): FileHandlerRandomAccess(fname), content(FileContent().traj(true).rand(true)) {}
->>>>>>> 8dc16625
     virtual void open(char open_mode) override;
     virtual void close() override;
     virtual ~XtcFile();

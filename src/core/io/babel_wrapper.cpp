--- conflicted
+++ resolved
@@ -53,13 +53,9 @@
 };
 
 
-<<<<<<< HEAD
-BabelWrapper::BabelWrapper(const string &fname): FileHandler(fname){ }
-=======
 BabelWrapper::BabelWrapper(string &fname): FileHandler(fname){
     ob = new OB_internals;
 }
->>>>>>> 8dc16625
 
 BabelWrapper::~BabelWrapper()
 {

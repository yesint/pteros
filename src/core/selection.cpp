--- conflicted
+++ resolved
@@ -1359,12 +1359,6 @@
     }
 }
 
-<<<<<<< HEAD
-void Selection::flatten()
-{
-    parser.reset();
-    sel_text = "";
-=======
 void Selection::write(const std::unique_ptr<Mol_file> &handler, Mol_file_content what, int b, int e)
 {
     // -1 has special meaning
@@ -1393,9 +1387,14 @@
             handler->write(*this,MFC_TRAJ);
         }
     }
-
->>>>>>> 656cb88e
-}
+}
+
+void Selection::flatten()
+{
+    parser.reset();
+    sel_text = "";
+}
+
 
 void Selection::each_residue(std::vector<Selection>& sel) const {
     int c,r;

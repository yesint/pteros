--- conflicted
+++ resolved
@@ -183,23 +183,7 @@
         cout << sel << endl;
         return 1;
 
-        System s("/home/semen/work/current/Projects/Albumin/SqAde/md-random-from-eq/after_eq.gro");
-        //s().write("/home/semen/work/current/Projects/Albumin/SqAde/dock-traj/a.pdbqt",0,0);
-
-<<<<<<< HEAD
-        std::clock_t start;
-        double duration;
-
-        start = std::clock();
-
-        Selection sel;
-        for(int i=1;i<570;++i){
-            sel.modify(s,fmt::format("name CA CB"));
-        }
-
-        //cout << sel << endl;
-
-=======
+
 
         start = std::clock();
 
@@ -207,7 +191,6 @@
             Selection sel(s,fmt::format("name CA CB"));
         }
 
->>>>>>> 0fab3ea7
         duration = ( std::clock() - start ) / (double) CLOCKS_PER_SEC;
         cout << "Execution time: " << duration << endl;
 
@@ -216,11 +199,7 @@
         start = std::clock();
 
         for(int i=1;i<570;++i){
-<<<<<<< HEAD
-            Selection sel(s,fmt::format("resid 1 2 5",i));
-=======
             Selection sel(s,fmt::format("resid 1 2 5 7-10 12"));
->>>>>>> 0fab3ea7
         }
 
         duration = ( std::clock() - start ) / (double) CLOCKS_PER_SEC;
@@ -231,11 +210,7 @@
         start = std::clock();
 
         for(int i=1;i<570;++i){
-<<<<<<< HEAD
-            Selection sel(s,fmt::format("x>0.1"));
-=======
             Selection sel(s,fmt::format("dist point 0 0 0 > 0"));
->>>>>>> 0fab3ea7
         }
 
         duration = ( std::clock() - start ) / (double) CLOCKS_PER_SEC;
@@ -250,7 +225,6 @@
 
 
         Topmatch t(src_sel);
-        */
         //t.match(target_sel);
         //for(auto a: t.get_mapping()) cout << a << endl;
 

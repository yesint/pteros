/*
 *
 *                This source code is part of
 *                    ******************
 *                    ***   Pteros   ***
 *                    ******************
 *                 molecular modeling library
 *
 * Copyright (c) 2009-2013, Semen Yesylevskyy
 *
 * This program is free software; you can redistribute it and/or
 * modify it under the terms of Artistic License:
 *
 * Please note, that Artistic License is slightly more restrictive
 * then GPL license in terms of distributing the modified versions
 * of this software (they should be approved first).
 * Read http://www.opensource.org/licenses/artistic-license-2.0.php
 * for details. Such license fits scientific software better then
 * GPL because it prevents the distribution of bugged derivatives.
 *
*/

#include <string>
#include "pteros/analysis/options.h"
#include <Eigen/Core>
#include "pteros/core/pteros_error.h"
#include "pteros/core/selection.h"
#include "pteros/core/grid_search.h"
#include <chrono>

using namespace std;
using namespace pteros;
using namespace Eigen;


int main(int argc, char** argv)
{

    try{

        //System s("/media/semen/data/semen/trajectories/asymmetric_hexagonal/with_c60/last.gro");
        System s("/home/semen/work/Projects/kornelyuk/dimer/md/frame_last.pdb");


        /*
        auto t_start = std::chrono::high_resolution_clock::now();
        Grid_searcher(2.0,sel1,sel2,bon,true,true);
        auto t_end = std::chrono::high_resolution_clock::now();

        cout << bon.size() << " elapsed: "
             << std::chrono::duration<double>(t_end-t_start).count() << endl;
        */
        //-----------

        Selection sel(s,"all");
        int N=100000;

        Vector3f v(1,2,3);

        VectorXi mask(s.num_atoms());
        mask.fill(0);
        for(int i=0;i<sel.size();++i) mask(sel.Index(i))=1;



        auto t_start = std::chrono::high_resolution_clock::now();
        for(int i=0;i<N;++i){
            sel.translate(v);
        }
        auto t_end = std::chrono::high_resolution_clock::now();
        cout << " elapsed: "
             << std::chrono::duration<double>(t_end-t_start).count()/double(N) << endl;

        /*
        auto t_start = std::chrono::high_resolution_clock::now();
        Selection w;
        for(int i=0;i<100;++i)
            w.modify(s,"within 4.0 noself nopbc of name CA");
        auto t_end = std::chrono::high_resolution_clock::now();

        cout << w.size() << " elapsed: "
             << std::chrono::duration<double>(t_end-t_start).count()/100.0 << endl;
        */

<<<<<<< HEAD

        /*
        Selection sel(s,"not name CA");
        Selection sel2(s,"name CA");
        Grid_searcher(1.0,sel,sel2,bon,true,false);
        cout << bon.size() << endl;
        */
=======
        int N = 100000;
        Selection sel(s,"all");

        auto t_start = std::chrono::high_resolution_clock::now();
        Selection w;
        for(int i=0;i<N;++i)
            sel.center();
        auto t_end = std::chrono::high_resolution_clock::now();

        cout << " elapsed: "
             << std::chrono::duration<double>(t_end-t_start).count()/float(N) << endl;


>>>>>>> 43883b61

        /*
        tng_trajectory_t trj;
        string fname("/home/semen/work/Projects/Besancon-2014/cisplatin/fit/amber/traj.tng");
        tng_util_trajectory_open(fname.c_str(),'r',&trj);

        int stat = TNG_SUCCESS;
        char datatype;
        void* values = 0;
        int64_t frame_num;
        double frame_time;

        while(stat==TNG_SUCCESS){

            stat = tng_util_particle_data_next_frame_read(trj, TNG_TRAJ_POSITIONS, &values,
                                                          &datatype, &frame_num, &frame_time);
            cout << stat << " " << frame_num<< endl;
        }
        */

        //System s("/media/semen/data/semen/trajectories/asymmetric_hexagonal/with_c60/last.gro");
        //System s("/home/semen/work/Projects/Besancon-2014/cisplatin/fit/amber/after_md.pdb");
        //s.load("/home/semen/work/Projects/Besancon-2014/cisplatin/fit/amber/traj.tng");
        //System s("/home/semen/work/Projects/Besancon-2014/cisplatin/fit/amber/traj.tng");

        //Selection sel;
        //sel.modify(s,"x>1");
        //cout << sel.size() << endl;
        //sel.write("test.tng");

/*
Grammar g("ups");
g.root();

while(!g.actions.empty()){
    g.actions.front()();
    g.actions.remove(g.actions.front());
}
*/
        //Selection sel(s,"name CA");
/*
std::unique_ptr<T> p,p1;
p.reset(new T);
p1.reset(new T);
string s("name CA");
p->doit(s);
s = "name BF";
p1->doit(s);
*/
        /*
        string str("--trajectory["
                   "initial_structure.pdb "
                   "traj.xtc r1/traj.xtc r1/traj.part0002.xtc r1/traj.part0003.xtc "
                   "--first_frame 0"
                   "--last_frame 100 "
                   "--log_interval 2 "
                   "] "
                   "--task rms[--selection \"name CA\" --unwrap 0.2] "
                   "--task rms[--selection \"protein\" --unwrap 0.4] "
                   "--dump_input dump");
        cout << str << endl;

        Options_tree opt;
        opt.from_command_line(str);
        for(auto o: opt.get_options("task")){
            cout << o->get_value<string>("selection") << endl;
            cout << o->get_value<double>("unwrap") << endl;
        }

        System s;


        Options toplevel;
        vector<Options> tasks;

        parse_command_line(argc,argv,toplevel,"task",tasks);
        //parse_command_line(argc,argv,toplevel);
        toplevel.debug();
        cout << "------" << endl;
        for(auto& t: tasks){
            t.debug();
            cout << "------" << endl;
        }

        vector<float> v = toplevel("tramvay","3.14159 42 -4.5").as_floats();
        v = toplevel("tramvay").as_floats();
        for(auto a: v) cout << a << endl;

*/
    } catch(const Pteros_error& e){ e.print(); }

}
<|MERGE_RESOLUTION|>--- conflicted
+++ resolved
@@ -39,8 +39,8 @@
     try{
 
         //System s("/media/semen/data/semen/trajectories/asymmetric_hexagonal/with_c60/last.gro");
-        System s("/home/semen/work/Projects/kornelyuk/dimer/md/frame_last.pdb");
-
+        System s("/media/semen/data/semen/trajectories/2lao/after_em.gro");
+        vector<Vector2i> bon;
 
         /*
         auto t_start = std::chrono::high_resolution_clock::now();
@@ -75,22 +75,14 @@
         auto t_start = std::chrono::high_resolution_clock::now();
         Selection w;
         for(int i=0;i<100;++i)
-            w.modify(s,"within 4.0 noself nopbc of name CA");
+            w.modify(s,"within 2.5 of name CA");
         auto t_end = std::chrono::high_resolution_clock::now();
 
         cout << w.size() << " elapsed: "
              << std::chrono::duration<double>(t_end-t_start).count()/100.0 << endl;
+
         */
 
-<<<<<<< HEAD
-
-        /*
-        Selection sel(s,"not name CA");
-        Selection sel2(s,"name CA");
-        Grid_searcher(1.0,sel,sel2,bon,true,false);
-        cout << bon.size() << endl;
-        */
-=======
         int N = 100000;
         Selection sel(s,"all");
 
@@ -104,7 +96,6 @@
              << std::chrono::duration<double>(t_end-t_start).count()/float(N) << endl;
 
 
->>>>>>> 43883b61
 
         /*
         tng_trajectory_t trj;

/*
 *
 *                This source code is part of
 *                    ******************
 *                    ***   Pteros   ***
 *                    ******************
 *                 molecular modeling library
 *
 * Copyright (c) 2009-2013, Semen Yesylevskyy
 *
 * This program is free software; you can redistribute it and/or
 * modify it under the terms of Artistic License:
 *
 * Please note, that Artistic License is slightly more restrictive
 * then GPL license in terms of distributing the modified versions
 * of this software (they should be approved first).
 * Read http://www.opensource.org/licenses/artistic-license-2.0.php
 * for details. Such license fits scientific software better then
 * GPL because it prevents the distribution of bugged derivatives.
 *
*/

#include <string>
#include "pteros/analysis/options.h"
#include <Eigen/Core>
#include "pteros/core/pteros_error.h"
#include "pteros/core/selection.h"
#include "../core/tng_io/include/tng/tng_io.h"

using namespace std;
using namespace pteros;
using namespace Eigen;


int main(int argc, char** argv)
{

    try{
        /*
        tng_trajectory_t trj;
        string fname("/home/semen/work/Projects/Besancon-2014/cisplatin/fit/amber/traj.tng");
        tng_util_trajectory_open(fname.c_str(),'r',&trj);

        int stat = TNG_SUCCESS;
        char datatype;
        void* values = 0;
        int64_t frame_num;
        double frame_time;

        while(stat==TNG_SUCCESS){

            stat = tng_util_particle_data_next_frame_read(trj, TNG_TRAJ_POSITIONS, &values,
                                                          &datatype, &frame_num, &frame_time);
            cout << stat << " " << frame_num<< endl;
        }
        */

        //System s("/home/semen/work/Projects/Besancon-2014/cisplatin/fit/amber/after_md.pdb");
        //s.load("/home/semen/work/Projects/Besancon-2014/cisplatin/fit/amber/traj.tng");
        System s("/home/semen/work/Projects/Besancon-2014/cisplatin/fit/amber/traj.tng");

<<<<<<< HEAD
System s("/home/semen/work/Projects/kornelyuk/dimer_human/3.2.pdb");
Selection sel(s,"all");
Selection sel1(s,"all");
cout << sel.size() << endl;
=======
        Selection sel(s,"all");
        sel.write("test.tng");
>>>>>>> 621e3b2c

/*
Grammar g("ups");
g.root();

while(!g.actions.empty()){
    g.actions.front()();
    g.actions.remove(g.actions.front());
}
*/
        //Selection sel(s,"name CA");
/*
std::unique_ptr<T> p,p1;
p.reset(new T);
p1.reset(new T);
string s("name CA");
p->doit(s);
s = "name BF";
p1->doit(s);
*/
        /*
        string str("--trajectory["
                   "initial_structure.pdb "
                   "traj.xtc r1/traj.xtc r1/traj.part0002.xtc r1/traj.part0003.xtc "
                   "--first_frame 0"
                   "--last_frame 100 "
                   "--log_interval 2 "
                   "] "
                   "--task rms[--selection \"name CA\" --unwrap 0.2] "
                   "--task rms[--selection \"protein\" --unwrap 0.4] "
                   "--dump_input dump");
        cout << str << endl;

        Options_tree opt;
        opt.from_command_line(str);
        for(auto o: opt.get_options("task")){
            cout << o->get_value<string>("selection") << endl;
            cout << o->get_value<double>("unwrap") << endl;
        }

        System s;


        Options toplevel;
        vector<Options> tasks;

        parse_command_line(argc,argv,toplevel,"task",tasks);
        //parse_command_line(argc,argv,toplevel);
        toplevel.debug();
        cout << "------" << endl;
        for(auto& t: tasks){
            t.debug();
            cout << "------" << endl;
        }

        vector<float> v = toplevel("tramvay","3.14159 42 -4.5").as_floats();
        v = toplevel("tramvay").as_floats();
        for(auto a: v) cout << a << endl;

*/
    } catch(const Pteros_error& e){ e.print(); }

}
<|MERGE_RESOLUTION|>--- conflicted
+++ resolved
@@ -59,15 +59,8 @@
         //s.load("/home/semen/work/Projects/Besancon-2014/cisplatin/fit/amber/traj.tng");
         System s("/home/semen/work/Projects/Besancon-2014/cisplatin/fit/amber/traj.tng");
 
-<<<<<<< HEAD
-System s("/home/semen/work/Projects/kornelyuk/dimer_human/3.2.pdb");
-Selection sel(s,"all");
-Selection sel1(s,"all");
-cout << sel.size() << endl;
-=======
         Selection sel(s,"all");
         sel.write("test.tng");
->>>>>>> 621e3b2c
 
 /*
 Grammar g("ups");

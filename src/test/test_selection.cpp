--- conflicted
+++ resolved
@@ -26,763 +26,16 @@
 #include "pteros/core/pteros_error.h"
 #include "pteros/core/selection.h"
 
-#include "pteros/core/peg_parser.h"
-
-<<<<<<< HEAD
-#include <boost/variant.hpp>
-#include <functional>
-=======
->>>>>>> 70f61f90
-#include <list>
-
 using namespace std;
 using namespace pteros;
 using namespace Eigen;
-<<<<<<< HEAD
-/*
-struct Parser {
-    void parse(){
-        input_data INP;
-=======
 
-
-
-//--------------------------------------------------------------------------------------
-
-int main(int argc, char** argv)
-{
-
-    try{        
-/*
-        Parser_data INP;
->>>>>>> 70f61f90
-        //INP.string_to_parse = "-( 2.3e-8+ (x - 3.014 ) *1.2)-(3+4- -4*5.5-(2+-3.1)) ";
-        INP.string_to_parse = "name CA";
-        INP.cur_buf_pos = 0;
-        GREG g;
-        yyinit(&g);
-        g.data = &INP;
-        while (yyparse(&g));
-        if(g.begin != g.end) throw Pteros_error("Syntax error at pos "+to_string(g.begin));
-
-        yydeinit(&g);
-        INP.root->dump();
-<<<<<<< HEAD
-    }
-};
-*/
-
-//===========================================================
-
-typedef std::function<AstNode_ptr()> result_t;
-
-class Parse_node {
-public:
-    std::string name; // Rule name
-    result_t result; // result of the rule (code returning AstNode_ptr)
-    std::vector<std::shared_ptr<Parse_node>> children; // Sub-rules
-};
-
-typedef std::shared_ptr<Parse_node> Parse_node_ptr;
-
-// Rule with argument
-#define ARG_RULE(_name, _arg_t) \
-bool _name(_arg_t _arg_, bool add_to_tree = true){ \
-    if(_pos_==end) return false; \
-    std::string::iterator _old_ = _pos_; \
-    bool _ok_ = false; \
-    Parse_node_ptr _this_rule_(new Parse_node); \
-    _this_rule_->name = #_name; \
-    Parse_node_ptr parent = current_parent; \
-    current_parent = _this_rule_; \
-
-// Rule without argument
-#define RULE(_name) \
-bool _name(bool add_to_tree = true){ \
-    if(_pos_==end) return false; \
-    bool _arg_ = false; /* dummy _arg_ */\
-    std::string::iterator _old_ = _pos_; \
-    bool _ok_ = false; \
-    Parse_node_ptr _this_rule_(new Parse_node); \
-    _this_rule_->name = #_name; \
-    Parse_node_ptr parent = current_parent; \
-    current_parent = _this_rule_; \
-
-// Modifier, which sais not to add this rule to the tree
-#define SKIP add_to_tree = false;
-
-#define END_RULE \
-    if(_ok_){    \
-        if(add_to_tree) { \
-            cout << "Adding node "<<_this_rule_->name << " " << _arg_ << " to parent " << parent->name << endl; \
-            parent->children.push_back(_this_rule_); \
-        } \
-    } else { \
-        _pos_ = _old_; \
-        _this_rule_->children.clear(); \
-        _this_rule_->result = nullptr; \
-    } \
-    current_parent = parent; \
-    return _ok_; \
-}
-
-#define RESULT \
-    if(_ok_){ \
-        _this_rule_->result = [=]()->AstNode_ptr { \
-                AstNode_ptr _result_(new AstNode);
-
-#define END_RESULT \
-    cout << "calling result of " << _this_rule_->name << " " << _arg_ << endl; \
-    return _result_; }; }
-
-#define RESULT_T AstNode_ptr
-
-#define SUBRULE(n) (_this_rule_->children[n]->result())
-
-/*===================================*/
-/*           PREDICATES              */
-/*===================================*/
-
-// Make rule optional
-#define opt(rule) (rule||true)
-
-// Predicate, which checks if rule matches, but doesn't advance iterator
-#define check(rule) \
-    ( \
-    [this]()->bool{ \
-        string::iterator old=_pos_; \
-        bool ok = rule;\
-        _pos_ = old; \
-        return ok; \
-    }() \
-    )
-
-class Grammar {
-
-private:
-    std::string::iterator _pos_,end;
-    string str;
-    Parse_node_ptr current_parent;
-
-public:
-    Grammar(std::string s){
-        str = s;
-        _pos_ = str.begin();
-        end = str.end();
-    }
-
-    void dump(Parse_node_ptr p, int indent=0){
-        for(int i=0;i<indent;++i) cout << '\t';
-        cout << p->name << endl;
-
-        for(int i=0;i<p->children.size();++i){
-                dump(p->children[i],indent+1);
-        }
-        //for(int i=0;i<indent;++i) cout << '\t';
-        //cout << "}" << endl;
-    }
-
-    /*===================================*/
-    /*           TERMINALS               */
-    /*===================================*/
-
-
-    RULE(SP) SKIP
-        while(isspace(*_pos_)) _pos_++;
-        if(_old_!=_pos_) _ok_ = true;
-    END_RULE
-
-    ARG_RULE(LIT,char)
-        if(*_pos_==_arg_) _ok_ = true;
-        _pos_++;
-        RESULT
-            _result_->code = TOK_STR;
-            _result_->children.push_back(_arg_);
-        END_RESULT
-    END_RULE
-
-    ARG_RULE(LIT,string)
-        for(auto ch: _arg_){
-            if(*_pos_==ch){
-                _pos_++;
-            } else {
-                break;
-            }
-        }
-        if(_pos_-_old_==_arg_.size()) _ok_ = true;
-        RESULT
-            _result_->code = TOK_STR;
-            _result_->children.push_back(_arg_);
-        END_RESULT
-    END_RULE
-
-    RULE(UINT)
-        char* e;
-        int val = strtoul(&*_old_, &e, 0);
-        _pos_ += e-&*_old_;
-        if(_old_!=_pos_) _ok_ = true;        
-        opt(SP()); // Consume any training space if present
-        RESULT
-            int val = atoi(string(_old_,_pos_).c_str());
-            _result_->code = TOK_UINT;
-            _result_->children.push_back(val);
-        END_RESULT
-    END_RULE
-
-    RULE(INT)
-        char* e;
-        int val = strtol(&*_old_, &e, 0);
-        _pos_ += e-&*_old_;
-        if(_old_!=_pos_) _ok_ = true;        
-        opt(SP()); // Consume any training space if present
-        RESULT
-            int val = atoi(string(_old_,_pos_).c_str());
-            _result_->code = TOK_INT;
-            _result_->children.push_back(val);
-        END_RESULT
-    END_RULE
-
-    RULE(FLOAT)
-        char* e;
-        float val = strtod(&*_old_, &e);
-        _pos_ += e-&*_old_;
-        if(_old_!=_pos_) _ok_ = true;       
-        opt(SP()); // Consume any training space if present
-        RESULT
-            _result_->code = TOK_FLOAT;
-            _result_->children.push_back(val);
-        END_RESULT
-    END_RULE
-
-    /*===================================*/
-    /*           NON-TERMINALS           */
-    /*===================================*/
-
-
-    RULE(NUM_EXPR)
-        _ok_ = NUM_TERM();
-        bool ok = true;
-        while(ok){
-             ok = (LIT('+') || LIT('-')) && opt(SP()) && NUM_EXPR();
-        }
-
-        RESULT
-            _result_ = SUBRULE(0); // left
-            if(_this_rule_->children.size()>1){
-                for(int i=1; i<_this_rule_->children.size()-1; i+=2){
-                    auto tmp = AstNode_ptr(new AstNode);
-                    _result_.swap(tmp);
-
-                    if(boost::get<char>(SUBRULE(i)->children[0])=='+')
-                        _result_->code = TOK_PLUS;
-                    else
-                        _result_->code = TOK_MINUS;
-
-                    _result_->children.push_back(tmp); // left operand
-                    _result_->children.push_back(SUBRULE(i+1)); // right operand
-                }
-            }
-        END_RESULT
-    END_RULE
-
-    RULE(NUM_TERM)
-        _ok_ = NUM_POWER();
-        bool ok = true;
-        while(ok){
-             ok = (LIT('*') || LIT('/')) && opt(SP()) && NUM_POWER();
-        }
-
-        RESULT
-            _result_ = SUBRULE(0); // left
-            if(_this_rule_->children.size()>1){
-                for(int i=1; i<_this_rule_->children.size()-1; i+=2){
-                    auto tmp = AstNode_ptr(new AstNode);
-                    _result_.swap(tmp);
-
-                    if(boost::get<char>(SUBRULE(i)->children[0])=='*')
-                        _result_->code = TOK_MULT;
-                    else
-                        _result_->code = TOK_DIV;
-
-                    _result_->children.push_back(tmp); // left operand
-                    _result_->children.push_back(SUBRULE(i+1)); // right operand
-                }
-            }
-        END_RESULT
-    END_RULE
-
-
-    RULE(NUM_POWER)
-        _ok_ = NUM_FACTOR();
-        if(_ok_){
-              (LIT("^",false) || LIT("**",false)) && opt(SP())&& NUM_FACTOR();
-        }
-
-        RESULT
-            _result_ = SUBRULE(0); // left
-            if(_this_rule_->children.size()>1){
-                auto tmp = AstNode_ptr(new AstNode);
-                _result_.swap(tmp);
-                _result_->code = TOK_POWER;
-                _result_->children.push_back(tmp); // left operand
-                _result_->children.push_back(SUBRULE(1)); // right operand
-            }
-        END_RESULT
-    END_RULE
-
-    RULE(NUM_FACTOR)
-        _ok_ = LIT('(',false) && opt(SP()) && NUM_EXPR() && LIT(')',false) && opt(SP())                
-                || FLOAT()
-                //|| ( INT() && opt(SP()) )
-                || X()
-                || Y()
-                || Z()
-                || BETA()
-                || OCCUPANCY()
-                || UNARY_MINUS()
-                || DIST_POINT()
-                || DIST_VECTOR()
-                || DIST_PLANE()
-                ;
-
-        RESULT
-            _result_ = SUBRULE(0);
-        END_RESULT
-    END_RULE
-
-    RULE(X)
-        _ok_ = LIT('x',false);        
-        opt(SP()); // Consume any training space if present
-        RESULT
-            _result_.reset(new AstNode);
-            _result_->code = TOK_X;
-        END_RESULT
-    END_RULE
-
-    RULE(Y)
-        _ok_ = LIT('y',false);
-        opt(SP()); // Consume any training space if present
-        RESULT
-            _result_.reset(new AstNode);
-            _result_->code = TOK_Y;
-        END_RESULT
-    END_RULE
-
-    RULE(Z)
-        _ok_ = LIT('z',false);
-        opt(SP()); // Consume any training space if present
-        RESULT
-            _result_.reset(new AstNode);
-            _result_->code = TOK_Z;
-        END_RESULT
-    END_RULE
-
-    RULE(BETA)
-        _ok_ = LIT("beta",false);
-        opt(SP()); // Consume any training space if present
-        RESULT
-            _result_.reset(new AstNode);
-            _result_->code = TOK_BETA;
-        END_RESULT
-    END_RULE
-
-    RULE(OCCUPANCY)
-        _ok_ = LIT("occupancy",false);
-        opt(SP()); // Consume any training space if present
-        RESULT
-            _result_.reset(new AstNode);
-            _result_->code = TOK_OCC;
-        END_RESULT
-    END_RULE
-
-    RULE(UNARY_MINUS)
-        _ok_ = LIT('-',false) && NUM_FACTOR();
-        RESULT
-            _result_.reset(new AstNode);
-            _result_->code = TOK_UNARY_MINUS;
-            _result_->children.push_back(SUBRULE(0));
-        END_RESULT
-    END_RULE
-
-    RULE(DIST_POINT)
-        _ok_ = (LIT("distance",false) || LIT("dist",false)) && SP()
-                && LIT("point",false) && SP()
-                && opt(PBC())
-                && FLOAT() && FLOAT() && FLOAT();
-        RESULT
-        _result_.reset(new AstNode);
-        _result_->code = TOK_POINT;
-        if(_this_rule_->children.size()==3){ // No pbc given
-            _result_->children.push_back(SUBRULE(0));
-            _result_->children.push_back(SUBRULE(1));
-            _result_->children.push_back(SUBRULE(2));
-            _result_->children.push_back(0); // default pbc
-        } else {
-            _result_->children.push_back(SUBRULE(1));
-            _result_->children.push_back(SUBRULE(2));
-            _result_->children.push_back(SUBRULE(3));
-            _result_->children.push_back(SUBRULE(0)->children[0]); // pbc
-        }
-        END_RESULT
-    END_RULE
-
-    RULE(DIST_VECTOR)
-        _ok_ = (LIT("distance",false) || LIT("dist",false)) && SP()
-                && LIT("vector",false) && SP()
-                && opt(PBC())
-                && FLOAT() && FLOAT() && FLOAT() && FLOAT() && FLOAT() && FLOAT();
-        RESULT
-        _result_.reset(new AstNode);
-        _result_->code = TOK_VECTOR;
-        if(_this_rule_->children.size()==6){ // No pbc given
-            _result_->children.push_back(SUBRULE(0));
-            _result_->children.push_back(SUBRULE(1));
-            _result_->children.push_back(SUBRULE(2));
-            _result_->children.push_back(SUBRULE(3));
-            _result_->children.push_back(SUBRULE(4));
-            _result_->children.push_back(SUBRULE(5));
-            _result_->children.push_back(0); // default pbc
-        } else {
-            _result_->children.push_back(SUBRULE(1));
-            _result_->children.push_back(SUBRULE(2));
-            _result_->children.push_back(SUBRULE(3));
-            _result_->children.push_back(SUBRULE(4));
-            _result_->children.push_back(SUBRULE(5));
-            _result_->children.push_back(SUBRULE(6));
-            _result_->children.push_back(SUBRULE(0)->children[0]); // pbc
-        }
-        END_RESULT
-    END_RULE
-
-    RULE(DIST_PLANE)
-        _ok_ = (LIT("distance",false) || LIT("dist",false)) && SP()
-                && LIT("plane",false) && SP()
-                && opt(PBC())
-                && FLOAT() && FLOAT() && FLOAT() && FLOAT() && FLOAT() && FLOAT();
-        RESULT
-        _result_.reset(new AstNode);
-        _result_->code = TOK_PLANE;
-        if(_this_rule_->children.size()==6){ // No pbc given
-            _result_->children.push_back(SUBRULE(0));
-            _result_->children.push_back(SUBRULE(1));
-            _result_->children.push_back(SUBRULE(2));
-            _result_->children.push_back(SUBRULE(3));
-            _result_->children.push_back(SUBRULE(4));
-            _result_->children.push_back(SUBRULE(5));
-            _result_->children.push_back(0); // default pbc
-        } else {
-            _result_->children.push_back(SUBRULE(1));
-            _result_->children.push_back(SUBRULE(2));
-            _result_->children.push_back(SUBRULE(3));
-            _result_->children.push_back(SUBRULE(4));
-            _result_->children.push_back(SUBRULE(5));
-            _result_->children.push_back(SUBRULE(6));
-            _result_->children.push_back(SUBRULE(0)->children[0]); // pbc
-        }
-        END_RESULT
-    END_RULE
-
-    RULE(LOGICAL_EXPR)
-        _ok_ = LOGICAL_OPERAND();
-        bool ok = true;
-        while(ok){
-             ok = (LIT("or") || LIT("and")) && opt(SP()) && LOGICAL_OPERAND();
-        }
-
-        RESULT
-            _result_ = SUBRULE(0); // left
-            if(_this_rule_->children.size()>1){
-                for(int i=1; i<_this_rule_->children.size()-1; i+=2){
-                    auto tmp = AstNode_ptr(new AstNode);
-                    _result_.swap(tmp);
-
-                    if(boost::get<string>(SUBRULE(i)->children[0])=="or")
-                        _result_->code = TOK_OR;
-                    else
-                        _result_->code = TOK_AND;
-
-                    _result_->children.push_back(tmp); // left operand
-                    _result_->children.push_back(SUBRULE(i+1)); // right operand
-                }
-            }
-        END_RESULT
-    END_RULE
-
-    RULE(LOGICAL_OPERAND)
-        _ok_ = ( LIT('(',false) && opt(SP()) && LOGICAL_EXPR() && LIT(')',false) && opt(SP()) )
-                ||
-               ( !check(NUM_EXPR(false) && !COMPARISON_OPERATOR(false)) && NUM_COMPARISON() )
-                ||
-               ALL()
-                ||
-               LOGICAL_NOT()
-                ||
-               WITHIN()
-                ||
-               BY_RESIDUE()
-                ||
-               KEYWORD_LIST_STR()
-                ||
-               KEYWORD_INT_STR()
-                ;
-        RESULT
-            _result_ = SUBRULE(0);
-        END_RESULT
-    END_RULE
-
-    RULE(COMPARISON_OPERATOR)
-        _ok_ = (LIT("==") || LIT("!=") || LIT("<") || LIT(">") || LIT("<=") || LIT(">=")) && opt(SP());
-        RESULT
-            _result_.reset(new AstNode);
-            string s = boost::get<string>(SUBRULE(0)->children[0]);
-            if     (s=="==") _result_->code = TOK_EQ;
-            else if(s=="!=") _result_->code = TOK_NEQ;
-            else if(s=="<")  _result_->code = TOK_LT;
-            else if(s==">")  _result_->code = TOK_GT;
-            else if(s=="<=") _result_->code = TOK_LEQ;
-            else if(s==">=") _result_->code = TOK_GEQ;
-        END_RESULT
-    END_RULE
-
-    RULE(NUM_COMPARISON)
-        _ok_ = NUM_EXPR();
-        ( COMPARISON_OPERATOR() && NUM_EXPR() && COMPARISON_OPERATOR() && NUM_EXPR()) //chained
-        ||
-        ( COMPARISON_OPERATOR() && NUM_EXPR() ); // normal
-        RESULT
-            if(_this_rule_->children.size()==1){ // single NUM_EXPR
-                _result_ = SUBRULE(0);
-            } else if(_this_rule_->children.size()==3){ // normal comparison
-                _result_ = SUBRULE(1);
-                _result_->children.push_back(SUBRULE(0));
-                _result_->children.push_back(SUBRULE(2));
-            } else { // chained comparison
-                AstNode_ptr op1 = SUBRULE(1);
-                op1->children.push_back(SUBRULE(0));
-                op1->children.push_back(SUBRULE(2));
-                AstNode_ptr op2 = SUBRULE(3);
-                op2->children.push_back(SUBRULE(2));
-                op2->children.push_back(SUBRULE(4));
-                _result_.reset(new AstNode);
-                _result_->code = TOK_AND;
-                _result_->children.push_back(op1);
-                _result_->children.push_back(op2);
-            }
-        END_RESULT;
-    END_RULE
-
-    RULE(ALL)
-        _ok_ = LIT("all",false) && opt(SP());
-        RESULT
-            _result_.reset(new AstNode);
-            _result_->code = TOK_ALL;
-        END_RESULT
-    END_RULE
-
-    RULE(LOGICAL_NOT)
-        _ok_ = LIT("not",false) && opt(SP()) && LOGICAL_OPERAND();
-        RESULT
-            _result_.reset(new AstNode);
-            _result_->code = TOK_NOT;
-            _result_->children.push_back(SUBRULE(0));
-        END_RESULT
-    END_RULE
-
-    RULE(WITHIN)
-        _ok_ = LIT("within",false) && opt(SP()) && FLOAT() && opt(SP())
-                && opt(PBC()) && LIT("of",false)
-                && (SP()||check(LIT('(',false))) && LOGICAL_OPERAND();
-
-        RESULT
-        _result_.reset(new AstNode);
-        _result_->code = TOK_WITHIN;
-        _result_->children.push_back(SUBRULE(0)->children[0]); // d
-        if(_this_rule_->children.size()==2){ // no pbc given
-            _result_->children.push_back(SUBRULE(1)); // operand
-            _result_->children.push_back(0); // pbc
-        } else { // with pbc
-            _result_->children.push_back(SUBRULE(2)); // operand
-            _result_->children.push_back(SUBRULE(1)->children[0]); // pbc
-        }
-        END_RESULT
-    END_RULE
-
-    RULE(PBC)
-        _ok_ = (LIT("pbc") || LIT("periodic") || LIT("nopbc") || LIT("noperiodic")) && opt(SP());
-        RESULT
-            _result_.reset(new AstNode);
-            _result_->code = TOK_INT;
-            string s = boost::get<string>(SUBRULE(0)->children[0]);
-            if(s=="pbc" || s=="periodic"){
-                _result_->children.push_back(1);
-            } else {
-                _result_->children.push_back(0);
-            }
-        END_RESULT
-    END_RULE
-
-    RULE(BY_RESIDUE)
-        _ok_ = LIT("by",false) && SP() && LIT("residue",false) && opt(SP()) && LOGICAL_OPERAND();
-        RESULT
-        _result_.reset(new AstNode);
-        _result_->code = TOK_BY;
-        _result_->children.push_back(SUBRULE(0));
-        END_RESULT
-    END_RULE
-
-    RULE(KEYWORD_LIST_STR)
-        _ok_ = STR_KEYWORD() && SP() && (STR()||REGEX());
-        while( STR()||REGEX() );
-        RESULT
-            _result_ = SUBRULE(0);
-            for(int i=1; i<_this_rule_->children.size(); ++i){
-                _result_->children.push_back(SUBRULE(i));
-            }
-        END_RESULT
-    END_RULE
-
-    RULE(KEYWORD_INT_STR)
-        _ok_ = INT_KEYWORD() && SP() && (RANGE()||UINT() && opt(SP()));
-        while( (RANGE()||UINT()) && opt(SP()) );
-        RESULT
-            _result_ = SUBRULE(0);
-            for(int i=1; i<_this_rule_->children.size(); ++i){
-                _result_->children.push_back(SUBRULE(i));
-            }
-        END_RESULT
-    END_RULE
-
-    RULE(STR_KEYWORD)
-        _ok_ = LIT("name") || LIT("resname") || LIT("tag") || LIT("chain");
-        RESULT
-            _result_.reset(new AstNode);
-            string s = boost::get<string>(SUBRULE(0)->children[0]);
-            if     (s=="name") _result_->code = TOK_NAME;
-            else if(s=="resname") _result_->code = TOK_RESNAME;
-            else if(s=="tag") _result_->code = TOK_TAG;
-            else if(s=="chain") _result_->code = TOK_CHAIN;
-        END_RESULT
-    END_RULE
-
-    RULE(INT_KEYWORD)
-        _ok_ = LIT("resid") || LIT("resindex") || LIT("index");
-        RESULT
-            _result_.reset(new AstNode);
-            string s = boost::get<string>(SUBRULE(0)->children[0]);
-            if     (s=="resid") _result_->code = TOK_RESID;
-            else if(s=="resindex") _result_->code = TOK_RESINDEX;
-            else if(s=="index") _result_->code = TOK_INDEX;
-        END_RESULT
-    END_RULE
-
-    RULE(STR)
-        _ok_ = !check(LIT("or",false)||LIT("and",false));
-        if(_ok_){
-            while(isalnum(*_pos_) && _pos_!=end){
-                _pos_++;
-            }
-        }
-        if(_pos_!=_old_){
-            _ok_ = SP() || check(LIT(')',false)) || check(LIT('-',false)) || (_pos_==end);
-        } else {
-            _ok_ = false;
-        }
-
-        string s;
-        if(_ok_) s = string(_old_,_pos_);
-
-        RESULT
-            _result_.reset(new AstNode);
-            _result_->code = TOK_STR;
-            _result_->children.push_back(s);
-        END_RESULT
-    END_RULE
-
-    RULE(REGEX)
-        _ok_ = LIT('\'',false);
-        if(_ok_){
-            while(*_pos_!='\'' && _pos_!=end) _pos_++;
-            if(_pos_!=_old_) _ok_ = LIT('\'',false);
-        } else {
-            _ok_ = LIT('"',false);
-            if(_ok_){
-                while(*_pos_!='"' && _pos_!=end) _pos_++;
-                if(_pos_!=_old_) _ok_ = LIT('"',false);
-            }
-        }
-
-        string::iterator b = _old_+1;
-        string::iterator e = _pos_-1;
-
-        opt(SP()); // Consume any trailing space if present
-
-        RESULT
-            _result_.reset(new AstNode);
-            _result_->code = TOK_REGEX;
-            _result_->children.push_back(string(b,e));
-        END_RESULT
-    END_RULE
-
-    RULE(RANGE)
-        _ok_ = UINT() && opt(SP()) && (LIT("to",false)||LIT('-',false)) && opt(SP()) && UINT();
-        RESULT
-            _result_.reset(new AstNode);
-            _result_->code = TOK_TO;
-            _result_->children.push_back(SUBRULE(0)->children[0]);
-            _result_->children.push_back(SUBRULE(1)->children[0]);
-        END_RESULT
-    END_RULE
-
-
-    RULE(START)
-        _ok_ = opt(SP()) && LOGICAL_EXPR();
-
-        RESULT
-            _result_ = SUBRULE(0);
-        END_RESULT
-    END_RULE
-
-    //~~~~~~~~~~~~~~~~~~~~~~~~~~~~~~~~~~
-    AstNode_ptr run(){
-        current_parent.reset(new Parse_node);
-        Parse_node_ptr p = current_parent;
-        START();
-
-        dump(p);
-
-        cout << "Lazily getting AST:" << endl;
-        if(p->children.size()>0 && _pos_== end)
-            return p->children[0]->result();
-        else {
-            cout << "Syntax error at " << *_pos_ << endl;
-            return nullptr;
-        }        
-    }
-
-
-};
-
-//===========================================================
 
 int main(int argc, char** argv)
 {
 
     try{        
 
-        Grammar g("dist point 1 2 3 < 34 and within 5.65 of index 2-56 61");
-        AstNode_ptr res = g.run();
-        if(res) res->dump();
-
-        //cout << (boost::get<Parse_tree_ptr>(p->children.front())) << endl;
-
-        //std::shared_ptr<Parser> p(new Parser);
-        //p->parse();
-=======
-*/
-        //System s("/home/semen/work/Projects/asymmetric_bilayer/for-diamonds/hexagonal/2x2.gro");
-        System s1("/home/semen/work/Projects/asymmetric_bilayer/for-diamonds/hexagonal/128.pdb");
-        Selection sel(s1,"(name CA CB 'N.*' and index 1 2 3 5-25) or within 2.3 of (x^2+y^2>2.5+43.2*(y+z)/3)");
->>>>>>> 70f61f90
 
 
 /*

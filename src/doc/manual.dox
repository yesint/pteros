namespace pteros {
/**
\page manual Pteros 2.0 user manual

- \subpage basic
- \subpage core
- \subpage analysis

\page basic Basic principles

Pteros is developed according to the following principles
- API should be simple and intuitive to use
- Low-level detailes should never be exposed to the user
- Performance should never be compromised
- C++ and Python APIs should be the same except for the language-specific features

Pteros is C++ library with Python bindings. This means that the Python part is only a wrapper over C++ backend. All new features are implemented in C++ and than exposed to Python.

\section structure Library structure
\subsection include Include files

\page core Core functionality

\tableofcontents

\subsubsection atoms Atoms
Pteros treats all particles as atoms. There is no destinction between real atoms and various dummy particles (virtual sites, shell particles, etc.).
Each atom in Pteros has the following attributes:

Property    |   Data type   |   Description |   Comment |
--------    |   ----------- |   ----------- |   ------- |
name        |   string      |   %Atom name   |           |
resid       |   integer     |   Residue id  |   Unique within single protein or nucleic acid chain. May start at any value defined in the structure file for each chain. |
resindex    |   integer     |   Residue index | Unique within the whole system. Chain boundaries are ignored. Starts at 0. Assigned automatically. |
resname     |   string      |   Residue name |          |
chain       |   char        |   Chain identifier | Single character. If no chain information is present defaults to single space.  |
tag         |   string      |   Arbitrary textual tag |   Defaults to empty string |
mass        |   float       |   Atomic mass |   In atomic units. If not given explicitly in the structure file guessed from the atom name. Defaults to 1.0. |
charge      |   float       |   Atomic charge | Electron charge units. Defaults to 0.0. Usually read from topology files. |
beta        |   float       |   PDB B-factor  | Defaults to 0. |
occupancy   |   float       | PDB occupancy facor | Defaults to 0. |
type        |   integer     | Numerical index of atom type |    Defaults to -1, only makes sense in MD topologies.|
type_name   |   string      | Name of atom type | Defaults to empty string. |

\note Coordinates of atoms are stored separately in \ref frame "frames".

Atoms are represented by the objects of Atom class.

\subsubsection system System
The system is a container for atoms, coordinate frames and associated force field parameters. The system may contain many coordinate frames which represent different states of the system (MD time steps or NMR structures for example). System is usually read from one or more structure, trajectory or topology files. Systems are represented by the System class.

\note The system is \em not a representation of particular data file! Although attributes of atoms are similar to the fields of PDB files the system is much more general concept. The system could be constructed from a single file (such as PDB), from several files (such as PDB+XTC) or could be built from scratch programmatically by adding individual atoms and frames.

\subsubsection frame Frame
The frame is representation of the instanteneous state of the system. It contains coordinates of all atoms, time stamp and the periodic box (if the periodic boundary conditions are used). Represented by the Frame class.

\subsubsection selection Selection
Selection is a subset of atoms from particular system. Selection <i>do not contain any data</i> but just points to existing atoms in the system. Selection should be considered as a "handle" to certain group of atoms which allows to query their properties and to manipulate their attributes and coordinates in various ways.

\section load Loading molecular system

\subsection formats Supported file formats

Currently the following file formats are supported:
- Structure files
    + PDB
    + GRO
    + MOL2
- Trajectories
    + XTC
    + TRR
    + TNG
    \note TNG files also contain structure information.
    + DCD
- Topology
    + PTTOP
    \note Read only. Produced from Gromacs TPR files by the `tpr2pteros.py` script.

\subsection types_of_info What is loaded from data files?
Molecular data formats contain different information about the system. In Pteros all information stored in the data files is classified into \em atoms, \em coordinates, \em trajectory and \em topology. Type of particular piece of information is determined by Mol_file_content enum value MFC_* where MFC is abbreviation for "Molecular File Content".
\par Atoms (MFC_ATOMS)
Information about atoms in the system (name, residue name, chain and other attributes) but without coordinates.
\par Coordinates (MFC_COORD)
Single set of coordinates of atoms (single frame) and the periodic box if periodicity is present.
\par Trajectory (MFC_TRAJ)
The number of coordinate frames each containing a set of coordinates, time stamp and the periodic box if periodicity is present.
\par Topology (MFC_TOP)
MD topology containing connectivity, atom types, precise masses, partial charges, non-bond Van-der-Waals parameters, etc.

Particular file format may contain different information. For example PDB files contain atoms and coordinates. XTC files contain the trajectory but no atoms. TNG files contain atoms and trajectory at the same time, etc. There are two ways of loading data files - simple and advanced.

Loading is performed by either constructor of the System class or by System::load() method. In both cases the same behavior and parameters are used.

\subsection simple_load Simple loading

When the data file is loaded in Pteros using simple mode the information being loaded depend on the file type and on the current content of the System where the data go. The most "logical" way of adding new data to the system is chosen but there is no fine control about what is read and how. Here is an example:

\col1
// (1) Initial loading in constructor
System s("somefile.pdb");

// (2) Adding structure file
s.load("other-file.pdb");

// (3) Adding trajectory
s.load("trajectory.xtc",3,20);

// (4) Adding topology
s.load("topology.pttop");
\col2
# Initial loading in constructor
s = System('somefile.pdb')

# (2) Adding structure file
s.load('other-file.pdb')

# (3) Adding trajectory
s.load('trajectory.xtc',3,20)

# (4) Adding topology
s.load('topology.pttop')
\endcol

-# In this example we first construct the System from the PDB file "somefile.pdb". File type is \em always determined by extension. Since on step (1) the system is empty all possible information is read from this file, which means that atoms and coordinates would be read.

-# On step (2) we are adding another PDB file "other-file.pdb". Now the system already contains atoms and one coordinate frame, thus Pteros deduces that we just want to \e add another coordinate frame. Thus only coordinates are read from "other-file.pdb". If the number of atoms in this file is the same as in the System another frame is added. No check is performed if "other-file.pdb" actually contains the same set of atoms as the system - everything with matching number of atoms is accepted.

-# On step (3) we are adding an XTC trajectory. The logic is the same as on step (2) - the number of new coordinate frames are added to the System. Additional arguments instruct Pteros to read frames from 3 to 20 inclusive.

-# Finally on step (4) we are adding topology file. Since the System already contain atoms only additional topological information (like atom types, charges, connectivity, etc.) is read.

Since different file types contain different information the logic of adding information to the System becomes rather complicated in no-trivial situations. The following table summarises what is read from different files in different cases.

<b>Initial loading (in constructor or to the empty System)</b>
File type   |   What is loaded? |   Comment
----------  |   --------------- |   -------
PDB, GRO, MOL2    |   Atoms and the single frame |   MOL2 does not contain periodic box! |
PTTOP   |   Atoms, the single frame, full topology    | PTTOP file is Pteros are not "pure topology" - they also contain the set of starting coordinates.  |
TNG     |   Atoms and multiple frames   |   |
XTC, TRR, DCD   |   Failes and raises exception! | In Pteros reading trajectory into the empty system is not allowed (in contrast to VMD for example). |

<b>Adding data to the System which is not empty (by System::load())</b>
File type   |   What is loaded? |   Comment
----------  |   --------------- |   -------
PDB, GRO, MOL2    |   Single frame |  New frame added. The only check is matching number of atoms.  |
PTTOP   |   Topology    | Adds atom types and charges, updates masses, adds other topology information. No coordinates read, no frames added.  |
TNG, XTC, TRR, DCD   |   Multiple frames | Adds number of new frames. The only check is matching number of atoms. |

\subsection advanced_load Advanced loading with file handlers

\warning Advanced mode should only be used in specific cases and only if you are absolutely sure that you need fine control. The simple mode is the most convenient in most practical scenarios.

\warning Advanced mode and file handlers are \e not available from Python.

In advanced mode the user specifies explicitly what to read and what to store in the system.

\code
#include "pteros/core/mol_file.h"
...
auto pdb_handler = Mol_file::open("some-pdb-file.pdb",'r');
auto gro_handler = Mol_file::open("some-gro-file.gro",'r');
auto xtc_handler = Mol_file::open("some-xtc-file.xtc",'r');

System s;
s.load(pdb_handler, MFC_ATOMS); // (1)
s.load(gro_handler, MFC_COORD); // (2)
// Load frames until the end of trajectory one by one
bool ok;
do {
    ok = s.load(xtc_handler, MFC_TRAJ); // (3)
} while(ok);
\endcode

In this example we first create three file handlers for corresponding PDB, GRO and XTC files. File handlers are created by static Mol_file::open() method. Handlers could be created for reading (mode 'r') and for writing (mode 'w'). In our case we open them for reading. After that we create an empty system and load data from handlers.

-# On step (1) we read only atoms (MFC_ATOMS) from PDB file. No coordinates are read.
-# On step (2) we add coordinates (MFC_COORD) from GRO file.
-# On step (3) we read frames from XTC file (MFC_TRAJ) one by one in the loop up to the end of trajectory. The load() method returns false on failure to read next frame, which allows to track the end of trajectory.

\warning Behavior of MFC_TRAJ for file handlers is different from what is used in simple mode! Each call of `System::load(handler)` reads the \e single frame. This behavior is intentional and allows reading frames one by one.
\note If one will use "MFC_ATOMS | MFC_TRAJ" or "MFC_COORD | MFC_TRAJ" on steps (1) and (2) then MFC_TRAJ will be ignored. This is again intentional to separate frame-by-frame trajectory reading from reading other information.
\warning If MFC_ATOMS is specified the system is cleared before reading even if it already contained some atoms!


\section making_selections Selecting atoms

Selections are the most important objects in Pteros which allow manipulating groups of atoms in the System. It is important to understand that selections do not contain any data but merely point to the set of atoms in the System.

\subsection sel_methods Ways of creating selections

In order to select atoms one need to create Selection class in one of the following ways:

-# <b> Direct construction of Selection object</b>
\col1
Selection sel(system, <arguments...>);
\col2
sel = Selection(system, <arguments...>)
\endcol

-# <b> Construction by System::select() method</b>
\col1
Selection sel = system.select(<arguments...>);
// Or using type inference:
auto sel = system.select(<arguments...>);
\col2
sel = system.select(<arguments...>)
\endcol

-# <b> Construction by System::operator()</b> This is exactly the same as the previous one but less verbose.
\col1
Selection sel = system(<arguments...>);
// Or using type inference:
auto sel = system(<arguments...>);
\col2
sel = system(<arguments...>)
\endcol

\subsection sel_args Arguments of selection methods

The arguments passed to selection could be the following (only method 2 is used for illustration but any method takes the same variants of arguments):

-# <b>Textual selections (using \ref sel_lang "selection language")</b>
\col1
// Defaults to 1st frame in the System
auto sel = system.select("resname ALA GLY and within 3.0 pbc of resid 23-34 45");
// Explicitly points to frame #3
auto sel = system.select("resname ALA GLY and within 3.0 pbc of resid 23-34 45", 3);
\col2
# Defaults to 1st frame in the System
sel = system.select('resname ALA GLY and within 3.0 pbc of resid 23-34 45')
# Explicitly points to frame #3
sel = system.select('resname ALA GLY and within 3.0 pbc of resid 23-34 45', 3)
\endcol

-# <b>Pair of atom indexes</b> Selects atoms with indexes in the given range (inclusive).
\col1
int ind1 = 10;
int ind2 = 20;
sel = system.select(ind1, ind2);
\col2
ind1 = 10
ind2 = 20
sel = system.select(ind1, ind2)
\endcol

-# <b>Vector of atom indexes</b>
\col1
vector<int> ind = {1,2,3,56,67,100};
sel = system.select(ind);
\col2
ind = [1,2,3,56,67,100]
sel = system.select(ind)
\endcol

-# <b>Pair of iterators to integer vector</b>
\warning This is only available in C++.
\code
vector<int> ind = {5,10,34,1,4,15};
Selection sel21(sys,ind.begin(),ind.end());
\endcode

-# <b>Custom callback function</b>
This method allows implementing arbitrary complex logic of selecting atoms by delegating the work to user-provided callback function. The callback function has the following signature:
\col1
void selection_callback(const System& sys, int fr, std::vector<int>& ind);
\col2
def selection_callback(sys, fr, ind)
\endcol
First argument is the parent System, second - is the target frame, and the third is integer vector, which have to be filled with indexes of selected atoms.
The following example shows selecting atoms with x>5. On practice this is easier to implement using textual selections but callback allows implementing arbitrarily complex logic.
\col1
// Callback function
void sel_func(const System& sys,int fr,std::vector<int>& ind){
    // Just for example we are selecting all atoms with x>5
    ind.clear();
    for(int i=0;i<sys.num_atoms();++i)
        if(sys.XYZ(i,fr)(0)>5.0) ind.push_back(i);
}

...

System s("struct.pdb");
// Callback function is called to fill selection
Selection sel(s, &sel_func);
// The same but for specific frame #3
Selection sel(s, &sel_func, 3);
\col2
# Callback function
def sel_func(sys,fr,ind):
    # Just for example we are selecting all atoms with x>5
    ind = []
    for i in xrange(sys.num_atoms()):
        if sys.getXYZ(i,fr)[0]>5.0:
            ind.append(i)

...

s = System('struct.pdb')
# Callback function is called to fill selection
sel = s.select(sel_func)
# The same but for specific frame #3
sel = s.select(sel_func, 3)
\endcol

\subsection sel_modify Modifying selections

Existing selection objects could be modified in two ways: by changing parent System and by selecting another set of atoms. Parent selection is changed by Selection::set_system() method:

\col1
System sys1("structure1.pdb");
System sys2("structure2.pdb");
// Create empty selection pointing to sys1
Selection sel(sys1);
// Make it point to sys2
sel.set_system(sys2);
\col2
sys1 = System('structure1.pdb')
sys2 = System('structure2.pdb')
# Create empty selection pointing to sys1
sel = Selection(sys1)
# Make it point to sys2
sel.set_system(sys2)
\endcol

\warning Selection::set_system() always clears content of selection and leaves it empty even if it contained some data!

In order to modify content of seelction (the set of selected atoms) the number of Selection::modify() methods is present. They accept the same arguments as corresponding constructors of Selection class. Each method also have the variant where new System is passed as the first argument:

-# <b>Textual selections</b>
\col1
// Changes selected atoms
sel.modify("resname ALA GLY");
// The same but also assigns to other system
sel.modify(other_system, "resname ALA GLY");
// The same but also changes the target frame to frame 3
sel.modify(other_system, "resname ALA GLY", 3);
\col2
# Changes selected atoms
sel.modify('resname ALA GLY')
# The same but also assigns to other system
sel.modify(other_system, 'resname ALA GLY')
# The same but also changes the target frame to frame 3
sel.modify(other_system, 'resname ALA GLY', 3)
\endcol

-# <b>Pair of atom indexes</b>
\col1
int ind1 = 10;
int ind2 = 20;
// Changes selected atoms
sel.modify(ind1, ind2);
// The same but also assigns to other system
sel.modify(other_system, ind1, ind2);
\col2
ind1 = 10
ind2 = 20
# Changes selected atoms
sel.modify(ind1, ind2)
# The same but also assigns to other system
sel.modify(other_system, ind1, ind2)
\endcol

-# <b>Vector of atom indexes</b>
\col1
vector<int> ind = {1,2,3,56,67,100};
// Changes selected atoms
sel.modify(ind);
// The same but also assigns to other system
sel.modify(other_system, ind);
\col2
ind = [1,2,3,56,67,100]
# Changes selected atoms
sel.modify(ind)
# The same but also assigns to other system
sel.modify(other_system, ind)
\endcol

-# <b>Pair of iterators to integer vector</b>
\warning This is only available in C++.

\code
vector<int> ind = {5,10,34,1,4,15};
// Changes selected atoms
sel.modify(ind.begin(),ind.end());
// The same but also assigns to other system
sel.modify(other_system, ind.begin(),ind.end());
\endcode

-# <b>Custom callback function</b>
\col1
// Callback function
void sel_func(const System& sys,int fr,std::vector<int>& ind){
    // Just for example we are selecting all atoms with x>5
    ind.clear();
    for(int i=0;i<sys.num_atoms();++i)
        if(sys.XYZ(i,fr)(0)>5.0) ind.push_back(i);
}

...


// Changes selected atoms
sel.modify(sel_func);
// The same but also assigns to other system
sel.modify(other_system, sel_func);
// The same but also changes the target frame to frame 3
sel.modify(other_system, sel_func, 3);
\col2
# Callback function
def sel_func(sys,fr,ind):
    # Just for example we are selecting all atoms with x>5
    ind = []
    for i in xrange(sys.num_atoms()):
        if sys.getXYZ(i,fr)[0]>5.0:
            ind.append(i)

...

# Changes selected atoms
sel.modify(sel_func)
# The same but also assigns to other system
sel.modify(other_system, sel_func)
# The same but also changes the target frame to frame 3
sel.modify(other_system, sel_func, 3)
\endcol

\subsection Selecting everything
\col1
// Using System::select_all() (the most efficient method)
Selection all = system.select_all();

// Using operator "()" with no arguments (the same as above)
all = system();

// Using textual selection (less efficient)
all = Selection("all");
\col2
# Using System.select_all() (the most efficient method)
all = system.select_all()

# Using operator "()" with no arguments (the same as above)
all = system()

# Using textual selection (less efficient)
all = Selection('all')
\endcol


\subsection sel_lang Selection language

%Selection language in Pteros is similar but not identical to one of [VMD](http://www.ks.uiuc.edu/Research/vmd/vmd-1.3/ug/node132.html). Simple selections could be copy-pasted from VMD to Pteros and vice versa, while more complex selections would be different. Particularly Pteros provides much more advanced selections which include periodic boundary conditions, which are not possible in VMD.

The basic elements of selection language are the following:

\subsubsection all_sel Selecting everything
The keyword "all" selects all atoms in the system.

\subsubsection keyword_sel Keyword selections
Consist of the keyword, which represent property of the atom, followed by one or more values of this property. The values are implicitly combined by logical OR. Depending on the keyword the values are either strings, integers or unsigned integers.

For integers in addition to individual values the ranges are allowed in two forms: `1 to 10` and `1-10`. Both forms are equivalent.

For strings regular expressions could be given in single ('') or double ("") quotes. The systnax of the regular expressions is the same [as used in C++11](http://www.cplusplus.com/reference/regex/ECMAScript/).

Keyword | Type of values | Example
------- | -------------- | -------
name    | string    | name CA CB "C.*"
resname | string    | resname ALA GLU '.N.*'
resid   | int   | resid 1 2 3 4-10 20 to 40
resindex | unsigned int | resindex 1 2 3 5 to 100 200-211
chain | single character | chain A B C
tag | string | tag TAG1 TAG2
index | unsigned int | index 12 13 45 2-7


\subsubsection num_prop Numeric properties
Consist of a lone keyword, which represent single numeric property of the atom. Numeric properties could be either integer or floats. They could be combined to \ref num_expr "numerical expressions" and compared by \ref num_comp "numeric comparisons".

Keyword | Property
-----   | -----
x   | X coordinate of the atom
y   | Y coordinate of the atom
z   | Z coordinate of the atom
beta | B-factor of the atom
occupancy | Value of the PDB occupancy field for the atom
index | Index of the atom
resindex | Residue index of the atom
resid | Resid of the atom
distance | The distance of atom from given point, line or plane. See \ref dist_sel "description of distance selections" for details.

\note Words \e index, \e resindex and \e resid could be either keywords followed by multiple values or numeric properties depending on the context:
%Selection string | Interpretation
---- | ----
"resid 1 2 3 4-10" | interpreted as \ref keyword_sel "keyword selection"
"resid > 25" | interpreted as \ref num_prop "numeric property" in \ref num_expr "numerical expression".

\subsubsection num_expr Numeric expressions
Numerical expressions consist of \ref num_prop "numerical properties", integer of float point literals and common arithmetic operators "+", "-", "*", "/". Raising to any integer or fractional power is possible using either "^" or "**" operators. Unary minus could be used to change the sign of expression. Operator precedence could be changed by parentheses. Numerical expressions are only meaningful as operands of \ref num_comp "numeric comparisons". Single number or single numerical property is also valid numerical expression.

\subsubsection num_comp Numeric comparisons

Numerical expressions are compared to each other by the common operators:

Operator | Meaning | Example
-------- | ------- | -------
">" | Greater than | x > 3
"<" | Lower than | y < 5.6
"=" | Equal | resid =  45
"<>" | Not equal | resid <> 14
">=" | Greater or equal | index >= 15
"<=" | Lower or equal | resindex <= 100

The comparisons could be chained to select the ranges:

%Selection text | Meaning
-------------- | -------
3 < x < 10  | Open range
10 > x >= 3 | Semi-closed range
100 <= resid <= 200 | Closed range

\subsubsection log_expr Logical expressions

Common logical operators "or", "and" and "not" are supported and could be used to construct arbitrary logical expressions:
~~~~~
resid 1-10 or x>15
name CA CB and resname ALA
not (name OW and resname SOL and resid > 34)
~~~~~

\subsubsection within_sel Within selections

Within selections allow selecting atoms which are within given cutoff distance around other selection, called "central selection". The syntax of within selections in Pteros is the following:
~~~~
within <distance> [pbc|nopbc|periodic|noperiodic] [self|noself] of <central selection>
~~~~
Distance is in nm.

Optional keywords "pbc" or "periodic" mean that selection takes into account periodic boundary conditions. Keywords "nopbc" or "noperiodic" means that periodicity is switched off. By default periodicity is off.

The optional keyword "self" means that central selection itself is also included into resulting selection. If "noself" is specified the central selection is excluded from result. The default is "self".

Keywords "pbc|nopbc" and "self|noself" can go in any order.

Here are some results:

%Selection text | What is selected
-------------- | ----------------
within 3.0 of protein | All atoms within 3.0 nm from any protein atom including the protein itself. Not periodic.
within 3.0 pbc of protein | Same as above but periodic.
within 3.0 pbc noself of protein | Same as above but the protein itself is not included.

\subsubsection by_res By residue selections

The "by residue <central selection>" operator is used to select whole residues, which are referenced by the central selection. This means that if at least one atom of particular residue is present in central selection then the whole residue would be selected.

\warning The "by residue" operation has lower precedence than logical operators thus its operand have to be put into the parentheses if it contains logical operations: "by residue (name CA and resid 1 4 5)".

\subsubsection dist_sel Distance selections

Distance selections are unique for Pteros and allow selecting atoms by their distance from given reference point, line or plane. Their syntax is the following:
~~~~~
dist|distance point|vector|plane [pbc|nopbc|periodic|noperiodic] x0 y0 z0 [x1 y1 z1]
~~~~~
The keyword "dist" and "distance" are synonyms. If "point" is specified than three float point numbers x0, y0, z0 are expected. For "vector" and "distance" six float point numbers x0, y0, z0, x1, y1, z1 are expected.

Optional keywords "pbc" or "periodic" mean that selection takes into account periodic boundary conditions. Keywords "nopbc" or "noperiodic" means that periodicity is switched off. By default periodicity is off.

In the case of "dist vector" (x0,y0,z0) give the point in space and (x1,y1,z1) specify \b direction of the vector originating from this point (direction is normalized automatically). The distance from the atoms to this vector is evaluated.

In the case of "dist plane" (x0,y0,z0) give the point in space and (x1,y1,z1) specify the <b>normal vector</b> of the plane originating in this point (the normal vector is normalized automatically). The distance from the atoms to this plane is evaluated.

Distance keyword operates on per-atom basis and is treated as \ref num_prop "numeric property" of the atom:

%Selection text | What is selected
-------------- | ----------------
dist point 12.4 34.3 45.1 < 3.0 | Atoms within 3.0 nm from the point "12.4 34.3 45.1"
dist point pbc 12.4 34.3 45.1 < 3.0 | The same as above but periodic
dist vector 2.1 3.3 3.5 1 0 0 < 3.0 | Atoms within the cylinder with radius 3 nm and the axis going from point "2.1 3.3 3.5" along X axis (the direction vector is "1 0 0")
3.0 < dist plane 2.1 3.3 3.5 1 1 1 < 5.0 | Selects the slabs of atoms which are between 3 and 5 nm from the plane which goes through the point "2.1 3.3 3.5" and has the normal "1 1 1".

\subsection text_based_sel Auto-update and flattening of text-based selections
Selections created by means of selection string are a bit special in Pteros. The set of selected may depends on atomic coordinates (for example for selection `x>15` or `within 3.0 of y<34`). These cases are recognized automatically and such coordinate-dependent selection are treated in special manner. If the user calls Selection::set_frame() to change the frame selection points to then selection is recomputed automatically to be consistent with new atomic coordinates.

In most cases this feature is very handy and saves a lot of time allowing not to bother about consistency of the coordinate-dependent selections with the current atomic coordinates. However in certain cases such behavior is not desirable. For example one selects all water molecules around the protein in starting configuration using `resname SOL and within 3.0 of protein` and want to see how they diffuse in the course of MD simulation. Each update of the coordinate frame made by Selection::set_frame() will select new water shell around protein, which is not what we want. In such case one can call Selection::flatten() method. It "flattens" selection to the plain set of indexes without any auto-update magic.
\warning Flattening is not reversible! New text-based selection have to be created to turn auto-update on again.

\subsection sel_comb Combining selections

Selection objects could be combined by logical operations to create new selections:

- <b>Logical AND</b>
\col1
auto new_sel = sel1 & sel2;
\col2
new_sel = sel1 and sel2;
\endcol

- <b>Logical OR</b>
\col1
auto new_sel = sel1 | sel2;
\col2
new_sel = sel1 or sel2;
\endcol

- <b>Logical NOT</b>
\col1
auto new_sel = ~sel1;
\col2
new_sel = not sel2;
\endcol

It is also possible to append one selection to the other using Selection::append() or remove atoms from one selection from the other by Selection::remove(). These methods also work with individual atom indexes.
\warning In contrast to logical operators Selection::append() and Selection::remove() methods do not create new selection but modify existing one.

\section access Accessing properties of selected atoms

If selection contains \e N atoms then they could be accessed by relative indexes from 0 to N-1 inclusive. Relative indexes are \e NOT the same as atomic indexes. Atom with global index 150 may have relative index 0 in one selection and 23 in the other. However relative indexes are very convenient in accessing properties of selected atoms. For this Selection class contains the set of <i>accessor methods</i>.

\warning Accessing atom properties could be rather confusing due to the differences in C++ and Python. These differences are dictated by very different architectures of C++ and Python languages.

\subsection cpp_access Accessor methods in C++
Accessor methos in C++ have the same names as the properties of atoms with the first letter capitalized. For example `sel.Index(i)` returns global index of atom with relative index i, `sel.Name(i)` returns name of this atom, `sel.Resname(i)` returns its residue name, etc.

Accessors `X(i)`, `Y(i)` and `Z(i)` give access to individual atomic coordinates of the current frame (the frame pointed by selection). The method `XYZ(i)` returns the vector of all three coordinates. These accessors also accept frame index as optional second parameter: `Z(i,fr)`, `XYZ(i,fr)`, etc.

There are also accessors for periodic box associated with current frame pointed by selection (`Box()`) and the time stamp of the pointed frame (`Time()`). These methods are \e not available for arbitrary frames.

There is also special accessor `VDW(i)` which returns the van der Waals radius of <i>i</i>-th atom.

In C++ all of them are accessors inlined l-value functions. This means that they do not add any overhead in accessing atom properties and could be assinged to:

\code
Selection sel(system,"name CA");
// Read access
cout << sel.Name(0) << endl;
// Write access
sel.Name(0) = "CB";

// Accessing coordinates of the current frame
cout << sel.X(0) << endl;
sel.XYZ(0) = sel.XYZ(0) + sel.XYZ(0);

// Accessing coordinates of other frames
cout << sel.X(0,frame) << endl;
sel.XYZ(0,frame) = sel.XYZ(1,frame1) + sel.XYZ(2,frame2);
\endcode

\subsection py_access Accessor methods in Python

Due to language limitations in Python each accessor have to be prepended by "get" or "set" prefixes for read and write access respectively, which makes them rather clumsy and difficult to use:

\code{.py}
sel = Selection(system, 'name CA')
# Read access
print sel.getName(0)
# Write access
sel.setName(0, "CB")

# Accessing coordinates of the current frame
print sel.getX(0)
sel.setXYZ(0, sel.getXYZ(0) + sel.getXYZ(0) )

# Accessing coordinates of other frames
print sel.getX(0,frame)
sel.setXYZ(0, frame, sel.getXYZ(1,frame1) + sel.getXYZ(2,frame2));
\endcode

Much more covenient way of accessing atom properties in Python is using indexing operator of Selection object (see below).

\subsection indexing Indexing operator of Selection object

Selections support indexing by "[]" operator. It returns special Atom_proxy object, which has the same set of atom property accessors as Selection itslef.

In C++ the only difference is that these accessors do not take relative atomic index since Atom_proxy stores it internally.

\code
// Note that accessors do not take atom index as first argument!

Selection sel(system,"name CA");
// Read access
cout << sel[0].Name() << endl;
// Write access
sel[0].Name() = "CB";

// Accessing coordinates of the current frame
cout << sel[0].X() << endl;
sel[0].XYZ() = sel[1].XYZ() + sel[2].XYZ();

// Accessing coordinates of other frame
cout << sel[0].X(frame) << endl;
sel[0].XYZ(frame) = sel[1].XYZ(frame1) + sel[2].XYZ(frame2);
\endcode

In Python Atom_proxy objects benefit from the Python properties, which makes the usage of indexing much easier than the direct usage of accessors:

\code{.py}
# Recommended way in Python

sel = Selection(system, 'name CA')
# Read access
print sel[0].name
# Write access
sel[0].name = "CB"
# Note that 'name' is a property, not a method!
# It is NOT capitalized and no () is needed!

# This also works for coordinates of the CURRENT frame:
print sel[0].x, sel[0].xyz
sel[0].xyz = sel[1].xyz + sel[2].xyz

# BUT if you want to access coordinates of OTHER frame
# you HAVE to use ordinary accessors:
print sel.getXYZ(0, other_frame)
sel.setXYZ(0, frame, sel.getXYZ(1,frame1) + sel.getXYZ(2,frame2));
\endcode

\warning Creation of proxy objects makes access by indexing \e slower than direct usage of accessor methods of Selection. The difference is neglegible in most situations but do not use it in performance-critical parts of the code.

\subsection sel_iter Iterating over selected atoms

There are two ways to iterate over selected atoms - using <i>relative selection indexes</i> and using <i>iterators</i>.

The first variant uses either accessor methods or indexing operator to get atom properties:
\col1
Selection sel(system, "name CA CB");

// Usage of accessor methods for each atom property
for(int i=0; i< sel.size(); ++i){
    cout << sel.Name(i) << " " << sel.Resname(i) << endl;
}

// Usage of indexing operator (slower than property accessors and not recommended in C++!)
for(int i=0; i< sel.size(); ++i){
    cout << sel[i].name() << " " << sel[i].resname() << endl;
}
\col2
sel = Selection(system, 'name CA CB')

# Usage of accessor methods for each atom property
# (clumsy syntax in Python, not reccomended despite being a bit faster)
for i in xrange(sel.size()):
    print sel.getName(i), sel.getResname(i)

# Usage of indexing operator (still not the best way in Python, see below)
for i in xrange(sel.size()):
    print sel[i].name, sel[i].resname
\endcol

The second way is using built-in iterators of Selection objects:
\col1
Selection sel(system, "name CA CB");

// Usage of explicit iterators
Selection::iterator it;
for(it=sel.begin(); it!=sel.end(); it++){
    cout << it->name() << " " << it->resname() << endl;
}

// Usage of range-based for loop in C++11 and higher
for(auto& a: sel){
    cout << a.name() << " " << a.resname() << endl;
}
\col2
sel = Selection(system, 'name CA CB')

# Recommended way in Python
for a in sel:
    print a.name, a.resname
\endcol

<<<<<<< HEAD
\subsection uniform_prop Getting particular property of all selected atoms

There is a set of methods allowing to get particular property of all selected atoms at the same time. These methods have the names `get_<property>()` and 'set_<property>()' where property is name, resname, resid, beta, x, y, z, xyz, etc. In C++ getters return either std::vector for strings and char properties or Eigen::Vector for integer and float properties. Setters accept the same vectors as corresponding getters return. It is also possible to call setterss with simgle value which will "fill" all selected atoms. In Python the lists are used for strings and chars and numpy arrays for ints and floats:

\col1
auto resids = sel.get_resid();
resids[5] += 4;
sel.set_resid(resids);

// Set all atom names to CA
sel.set_name("CA");
\col2
resids = sel.get_resid()
resids[5] += 4
sel.set_resid(resids)

# Set all atom names to CA
sel.set_name('CA')
\endcol

There are also methods `get_unique_<property>()` which return the vector of unique properties in selection. For example in order to get the list of all residue ids in selection:
\col1
sel = system.select_all();
auto resids = sel.get_resid();
// May return 1,1,1,1,2,2,2,2,2,3,3,3,3,4,4,4,4,...
resids = sel.get_unique_resid();
// Returns 1,2,3,4,5,...
\col2
sel = system.select_all()
resids = sel.get_resid()
#May return 1,1,1,1,2,2,2,2,2,3,3,3,3,4,4,4,4,...
resids = sel.get_unique_resid()
# Returns 1,2,3,4,5,...
\endcol
=======
>>>>>>> 8f39e03d

\section sys_build Building molecular systems
\subsection atom_add_del Adding and deleting atoms
\subsection append_remove Appending and removing systems and selections
\subsection distib Multiplying selections
\subsection rearrange Rearranging atoms

\section pbc Working with periodicity
\subsection pbc_get_set Getting, setting and modifying periodic box
\subsection wrap Wrapping and unwrapping
\subsection pbc_measure Periodic distances and closest images

\section dist_search Fast distance search and spatial grids
\subsection dist_search_variants Different forms of distance search
\subsection custom_grid Custom spatial grids

\section energy Evaluating non-bond energies
\subsection get_top Generating and reading Pteros .pttop files
\subsection top_opt Setting options for energy evaluation
\subsection get_en Computing non-bond energies

\section dssp Secondary structure of proteins

\section measure_sasa Solvent available surface area


\page analysis Analysis of trajectories

\tableofcontents

\section anal_concepts Asynchronous parallel trajectory processing in Pteros
\section processors_consumers Trajectory processors and consumers
\subsection options Processing command-line options
\subsection frame_info Understanding frame metadata
\subsection magic_vars Magic variables in consumers
\subsection jump Removing jumps over periodic boundaries
\section plugins Analysis plugins

\page tools Pteros tools
*/
}<|MERGE_RESOLUTION|>--- conflicted
+++ resolved
@@ -768,7 +768,6 @@
     print a.name, a.resname
 \endcol
 
-<<<<<<< HEAD
 \subsection uniform_prop Getting particular property of all selected atoms
 
 There is a set of methods allowing to get particular property of all selected atoms at the same time. These methods have the names `get_<property>()` and 'set_<property>()' where property is name, resname, resid, beta, x, y, z, xyz, etc. In C++ getters return either std::vector for strings and char properties or Eigen::Vector for integer and float properties. Setters accept the same vectors as corresponding getters return. It is also possible to call setterss with simgle value which will "fill" all selected atoms. In Python the lists are used for strings and chars and numpy arrays for ints and floats:
@@ -803,8 +802,6 @@
 resids = sel.get_unique_resid()
 # Returns 1,2,3,4,5,...
 \endcol
-=======
->>>>>>> 8f39e03d
 
 \section sys_build Building molecular systems
 \subsection atom_add_del Adding and deleting atoms

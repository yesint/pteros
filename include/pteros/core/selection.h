--- conflicted
+++ resolved
@@ -910,11 +910,7 @@
         \code
         sel.get_system()->Box(sel.get_frame());
         \endcode
-<<<<<<< HEAD
-        This is a convenience method. The same box is returned by all selections
-=======
         This is a convenience method. The same box is returnedby all selection
->>>>>>> 656cb88e
         which point to the same frame.
     */
     inline Periodic_box& Box() {
@@ -930,11 +926,7 @@
         \code
         sel.get_system()->Time(sel.get_frame());
         \endcode
-<<<<<<< HEAD
-        This is a convenience method. The same time is returned by all selections
-=======
         This is a convenience method. The same time is returnedby all selection
->>>>>>> 656cb88e
         which point to the same frame.
     */
     inline float& Time() {
